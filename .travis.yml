--- conflicted
+++ resolved
@@ -5,13 +5,10 @@
 before_install: sudo apt-get install -qq libhdf5-serial-dev libblas-dev gfortran liblapack-dev
 # command to install dependencies
 install:
-<<<<<<< HEAD
+  - "git clone -q --depth 1 git@github.com:ska-sa/PySPEAD"
+  - "(cd PySPEAD && python ./setup.py install)"
   - "git clone -q -b bmerry-graph --depth 1 git@github.com:ska-sa/katsdpsigproc"
   - "(cd katsdpsigproc && python ./setup.py install)"
-=======
-  - "git clone -q --depth 1 git@github.com:ska-sa/PySPEAD"
-  - "(cd PySPEAD && python ./setup.py install)"
->>>>>>> f5013b87
   - "pip install -r requirements.txt --use-mirrors"
 # command to run tests
 script: nosetests katsdpingest.test.test_telescope_model