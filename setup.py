#!/usr/bin/env python
from setuptools import setup, find_packages

tests_require = ['mock', 'nose']

setup(
    name="katsdpingest",
    description="Karoo Array Telescope Data Capture",
    author="Simon Ratcliffe",
    packages=find_packages(),
    package_data={'': ['ingest_kernels/*.mako']},
    include_package_data=True,
    scripts=[
        "scripts/ingest.py",
        "scripts/bf_ingest.py",
        "scripts/ingest_autotune.py",
        "scripts/cam2telstate.py"
    ],
    setup_requires=['katversion'],
    install_requires=[
        'h5py',
        'manhole',
        'netifaces',
        'numpy',
<<<<<<< HEAD
        'spead2>=0.8.2',
=======
        'spead2>=0.8.0',
        'ipaddress',
>>>>>>> 064600e8
        'katcp',
        'katsdpsigproc',
        'katsdpdisp',
        'katsdptelstate',
        'psutil',
        'trollius'
    ],
    extras_require={
        'cam2telstate': ['katportalclient', 'tornado>=4.0', 'six'],
        'test': tests_require
    },
    tests_require=tests_require,
    zip_safe=False,
    use_katversion=True
)<|MERGE_RESOLUTION|>--- conflicted
+++ resolved
@@ -22,12 +22,8 @@
         'manhole',
         'netifaces',
         'numpy',
-<<<<<<< HEAD
         'spead2>=0.8.2',
-=======
-        'spead2>=0.8.0',
         'ipaddress',
->>>>>>> 064600e8
         'katcp',
         'katsdpsigproc',
         'katsdpdisp',
