#!/usr/bin/python

# Threads for ingesting data and meta-data in order to produce a complete HDF5 file for further
# processing.
#
# Currently has a CBFIngest and CAMIngest class
#
# Details on these are provided in the class documentation

import numpy as np
import threading
import spead2
import spead2.send
import spead2.recv
import time
import katsdpingest.sigproc as sp
import katsdpsigproc.rfi.device as rfi
from katcp import Sensor
import katsdpdisp.data as sdispdata
import katsdptelstate
import logging
import socket


timestamps_dataset = '/Data/timestamps'
flags_dataset = '/Data/flags'
cbf_data_dataset = '/Data/correlator_data'

# CBF SPEAD metadata items that should be stored as sensors rather than attributes
# Schwardt/Merry: Let the debate ensue as to the whole attribute/sensor utility in the first place
CBF_SPEAD_SENSORS = ["flags_xeng_raw"]
# Attributes that are required for data to be correctly ingested
CBF_CRITICAL_ATTRS = frozenset([
    'adc_sample_rate', 'n_chans', 'n_accs', 'n_bls', 'bls_ordering',
    'bandwidth', 'sync_time', 'int_time', 'scale_factor_timestamp'])


class CAMIngest(threading.Thread):
    """The CAM Ingest class receives meta-data updates in the form
    of sensor information from the CAM via SPEAD. It uses these to
    update the telescope state."""
    def __init__(self, spead_endpoints, my_sensors, telstate, logger):
        self.logger = logger
        self.spead_endpoints = spead_endpoints
        self.telstate = telstate
        self._my_sensors = my_sensors
        self.ig = None
        threading.Thread.__init__(self)

    def enable_debug(self, debug):
        """Enable/disable debugging in the internal logger.

        This function is thread-safe (because the logging module is).
        """
        self.logger.setLevel(logging.DEBUG if debug else logging.INFO)

    def _update_telstate(self, updated):
        for item_name, item in updated.iteritems():
            self.logger.debug("Sensor update: {} == {}".format(item_name, item.value))
            try:
                (value_time, status, sensor_value) = item.value.split(" ", 2)
                value_time = float(value_time)
                sensor_value = np.safe_eval(sensor_value)
            except ValueError:
                # our update is not a classical sensor triplet of time / status / value
                # fake up a realistic looking sensor
                sensor_value = item.value
                value_time = time.time()
                status = "nominal"
                if sensor_value == '':
                    # TODO: once fixed in numpy remove this check
                    self.logger.error("Not inserting empty string into sensor {} due to existing numpy/pickle bug"
                                      .format(item_name))
                    continue
            if status == 'unknown':
                self.logger.debug("Sensor {0} received update '{1}' with status 'unknown' (ignored)"
                                  .format(item_name, item.value))
            elif self.telstate is not None:
                # XXX Nasty hack to get SDP onto cbf name for AR1 integration
                item_name = item_name.replace('data_1_', 'cbf_')
                self.telstate.add(item_name, sensor_value, value_time)

    def run(self):
        """Thin wrapper around :meth:`_run` which handles exceptions."""
        try:
            self._run()
        except Exception:
            self.logger.error('CAMIngest thread threw an exception', exc_info=True)
            status_sensor = self._my_sensors['device-status']
            if status_sensor.value() != 'fail':
                # If we were already in fail state, then don't raise the level to
                # warning.
                self._my_sensors['device-status'].set_value('degraded', Sensor.WARN)

    def _run(self):
        self.ig = spead2.ItemGroup()
        self.logger.debug("Initalising SPEAD transports at %f" % time.time())
        self.logger.info("CAM SPEAD stream reception on {0}".format(
            [str(x) for x in self.spead_endpoints]))
        # Socket only used for multicast subscription
        sock = socket.socket(socket.AF_INET, socket.SOCK_DGRAM, socket.IPPROTO_UDP)
        sock.setsockopt(socket.SOL_SOCKET, socket.SO_REUSEADDR, 1)
        for endpoint in self.spead_endpoints:
            if endpoint.multicast_subscribe(sock):
                self.logger.info("Subscribing to multicast address {0}".format(endpoint.host))
            elif endpoint.host != '':
                self.logger.warning("Ignoring non-multicast address {0}".format(endpoint.host))
        rx_md = spead2.recv.Stream(spead2.ThreadPool(), bug_compat=spead2.BUG_COMPAT_PYSPEAD_0_5_2)
        rx_md.add_udp_reader(self.spead_endpoints[0].port)
        self.rx = rx_md

        for heap in rx_md:
            updated = self.ig.update(heap)
            self._update_telstate(updated)

        self.logger.info("CAM ingest thread complete at %f" % time.time())


class _TimeAverage(object):
    """Manages a collection of dumps that are averaged together at a specific
    cadence. Note that all timestamps in this case are in raw form i.e., ticks
    of the ADC clock since the sync time.

    This object never sees dump contents directly, only timestamps. When a
    timestamp is added that is not part of the current group, :func:`flush`
    is called, which must be overloaded or set to a callback function.

    Parameters
    ----------
    cbf_attr : dict
        CBF attributes (the critical attributes must be present)
    int_time : float
        requested integration time, which will be rounded to a multiple of
        the CBF integration time

    Attributes
    ----------
    interval : int
        length of each group, in timestamp units
    ratio : int
        number of CBF dumps per output dump
    int_time : float
        quantised integration time
    _start_ts : int or NoneType
        Timestamp of first dump in the current group, or `None` if no dumps have been seen
    _ts : list of int
        All timestamps in the current group. Empty only if no dumps have ever been seen
    """
    def __init__(self, cbf_attr, int_time):
        self.ratio = max(1, int(round(int_time / cbf_attr['int_time'])))
        self.int_time = self.ratio * cbf_attr['int_time']
        # Interval in ADC clock cycles
        clocks = 2 * cbf_attr['n_chans'] * cbf_attr['n_accs'] * self.ratio
        self.interval = int(round(clocks * cbf_attr['scale_factor_timestamp'] /
                                  cbf_attr['adc_sample_rate']))
        self._start_ts = None
        self._ts = []

    def add_timestamp(self, timestamp):
        """Record that a dump with a given timestamp has arrived and is about to
        be processed. This may call :func:`flush`."""

        if self._start_ts is None:
            # First time: special case
            self._start_ts = timestamp

        if timestamp >= self._start_ts + self.interval:
            self.flush(self._ts)
            skip_groups = (timestamp - self._start_ts) // self.interval
            self._ts = []
            self._start_ts += skip_groups * self.interval
        self._ts.append(timestamp)

    def flush(self, timestamps):
        raise NotImplementedError

    def finish(self):
        """Flush if not empty, and reset to initial state"""
        if self._ts:
            self.flush(self._ts)
        self._start_ts = None
        self._ts = []


def _split_array(x, dtype):
    """Return a view of x which has one extra dimension. Each element is x is
    treated as some number of elements of type `dtype`, whose size must divide
    into the element size of `x`."""
    in_dtype = x.dtype
    out_dtype = np.dtype(dtype)
    if in_dtype.hasobject or out_dtype.hasobject:
        raise ValueError('dtypes containing objects are not supported')
    if in_dtype.itemsize % out_dtype.itemsize != 0:
        raise ValueError('item size does not evenly divide')

    interface = dict(x.__array_interface__)
    if interface.get('mask', None) is not None:
        raise ValueError('masked arrays are not supported')
    interface['shape'] = x.shape + (in_dtype.itemsize // out_dtype.itemsize,)
    if interface['strides'] is not None:
        interface['strides'] = x.strides + (out_dtype.itemsize,)
    interface['typestr'] = out_dtype.str
    interface['descr'] = out_dtype.descr
    return np.asarray(np.lib.stride_tricks.DummyArray(interface, base=x))


def _slot_shape(x, split_dtype=None):
    """Return the dtype and shape of an array as a dict of keys that can be
    passed to :func:`spead2.ItemGroup.add_item`.

    Parameters
    ----------
    x : object
        Array or array-like object with `shape` and `dtype` attributes
    split_dtype : numpy dtype, optional
        If `split_dtype` is specified, it considers the result of passing an array
        shaped like `x` to :func:`_split_array`.

    Returns
    -------
    dtype : numpy dtype
        Data type
    shape : tuple
        Data shape
    """
    dtype = np.dtype(x.dtype)
    shape = tuple(x.shape)
    if split_dtype is not None:
        new_dtype = np.dtype(split_dtype)
        if dtype.itemsize % new_dtype.itemsize != 0:
            raise ValueError('item size does not evenly divide')
        ratio = dtype.itemsize // new_dtype.itemsize
        shape = shape + (ratio,)
        dtype = new_dtype
    return {'dtype': dtype, 'shape': shape}


class CBFIngest(threading.Thread):
    # To avoid excessive autotuning, the following parameters are quantised up
    # to the next element of these lists when generating templates. These
    # lists are also used by ingest_autotune.py for pre-tuning standard
    # configurations.
    tune_antennas = [2, 4, 8, 16]
    tune_channels = [4096, 32768]

    @classmethod
    def _tune_next(cls, value, predef):
        """Return the smallest value in `predef` greater than or equal to
        `value`, or `value` if it is larger than the largest element of
        `predef`."""
        valid = [x for x in predef if x >= value]
        if valid:
            return min(valid)
        else:
            return value

    @classmethod
    def _tune_next_antennas(cls, value):
        """Round `value` up to the next power of 2 (excluding 1)."""
        out = 2
        while out < value:
            out *= 2
        return out

    @classmethod
    def create_proc_template(cls, context, antennas, channels):
        """Create a processing template. This is a potentially slow operation,
        since it invokes autotuning.

        Parameters
        ----------
        context : :class:`katsdpsigproc.cuda.Context` or :class:`katsdpsigproc.opencl.Context`
            Context in which to compile device code
        antennas : int
            Number of antennas, *after* any masking
        channels : int
            Number of channels, *prior* to any clipping
        """
        # Quantise to reduce number of options to autotune
        max_antennas = cls._tune_next_antennas(antennas)
        max_channels = cls._tune_next(channels, cls.tune_channels)

        flag_value = 1 << sp.IngestTemplate.flag_names.index('ingest_rfi')
        background_template = rfi.BackgroundMedianFilterDeviceTemplate(context, width=13)
        noise_est_template = rfi.NoiseEstMADTDeviceTemplate(context, max_channels=max_channels)
        threshold_template = rfi.ThresholdSimpleDeviceTemplate(
                context, transposed=True, flag_value=flag_value)
        flagger_template = rfi.FlaggerDeviceTemplate(
                background_template, noise_est_template, threshold_template)
        n_cross = max_antennas * (max_antennas - 1) // 2
        percentile_sizes = [
                max_antennas, 2 * max_antennas,
                n_cross, 2 * n_cross]
        return sp.IngestTemplate(context, flagger_template, percentile_sizes=percentile_sizes)

    def __init__(self, opts, proc_template,
                 my_sensors, telstate, cbf_name, logger):
        self._maskedsum_weightedmask = []
        self._custom_signals_indices = np.array([], dtype=np.uint32)
        self._sdisp_ips = {}
        self._sd_metadata_requested = False   #: To trigger a signal display metadata update
        self._center_freq = 0

        # Lock used to synchronise access between the katcp device server
        # thread and this thread. It protects all attributes declared above
        # this point.
        self._lock = threading.Lock()

        # TODO: remove my_sensors and rather use the model to drive local sensor updates
        self.logger = logger
        self.cbf_spead_endpoints = opts.cbf_spead
        self.spectral_spead_endpoint = opts.l0_spectral_spead
        self.spectral_spead_rate = opts.l0_spectral_spead_rate
        self.continuum_spead_endpoint = opts.l0_continuum_spead
        self.continuum_spead_rate = opts.l0_continuum_spead_rate
        self.sd_spead_rate = opts.sd_spead_rate
        self.output_int_time = opts.output_int_time
        self.sd_int_time = opts.sd_int_time
        self.cont_factor = opts.continuum_factor
        self.sd_cont_factor = opts.sd_continuum_factor
        self.channels = opts.cbf_channels
        if opts.antenna_mask is not None:
            self.antenna_mask = set(opts.antenna_mask)
        else:
            self.antenna_mask = None
        self.proc_template = proc_template
        self.telstate = telstate
        self.telstate_name = opts.name
        self.cbf_name = cbf_name
        self.cbf_attr = {}

        self._my_sensors = my_sensors
        self.pkt_sensor = self._my_sensors['packets-captured']
        self.status_sensor = self._my_sensors['status']
        self.status_sensor.set_value("init")
        self._sd_metadata = None
        self.sd_flavour = spead2.Flavour(4, 64, 48, spead2.BUG_COMPAT_PYSPEAD_0_5_2)
        self.ig_sd = spead2.send.ItemGroup(flavour=self.sd_flavour)
        # Initialise processing blocks used
        self.command_queue = proc_template.context.create_command_queue()
        # Instantiation of the template delayed until data shape is known (TODO: can do it here)
        self.proc = None
        # Done with blocks

        self.logger.debug("Initialising SPEAD transports at %f" % time.time())
        self.logger.info("CBF SPEAD stream reception on {0}".format(
            [str(x) for x in self.cbf_spead_endpoints]))
        thread_pool = spead2.ThreadPool(4)
        self.rx = spead2.recv.Stream(thread_pool)
        for endpoint in self.cbf_spead_endpoints:
            self.rx.add_udp_reader(endpoint.port, bind_hostname=endpoint.host)
        self.tx_spectral = spead2.send.UdpStream(
            thread_pool,
            self.spectral_spead_endpoint.host,
            self.spectral_spead_endpoint.port,
            spead2.send.StreamConfig(max_packet_size=9172, rate=self.spectral_spead_rate / 8))
        self.tx_continuum = spead2.send.UdpStream(
            thread_pool,
            self.continuum_spead_endpoint.host,
            self.continuum_spead_endpoint.port,
            spead2.send.StreamConfig(max_packet_size=9172, rate=self.continuum_spead_rate / 8))
        l0_flavour = spead2.Flavour(4, 64, 48, spead2.BUG_COMPAT_PYSPEAD_0_5_2)
        self.ig_spectral = spead2.send.ItemGroup(descriptor_frequency=1, flavour=l0_flavour)
        self.ig_continuum = spead2.send.ItemGroup(descriptor_frequency=1, flavour=l0_flavour)

        threading.Thread.__init__(self)

    def enable_debug(self, debug):
        if debug:
            self.logger.setLevel(logging.DEBUG)
        else:
            self.logger.setLevel(logging.INFO)

<<<<<<< HEAD
    def send_sd_heap(self, heap):
        # Copy the list to protect against modifications during the loop
        sdisp_ips = self.sdisp_ips.values()
        for tx in sdisp_ips:
            tx.send_heap(heap)

    def send_sd_data(self, data):
        self.send_sd_heap(data)
        self._sd_count += 1

=======
    def _send_sd_data(self, data):
        """Send a heap to all signal display servers.

        This method is thread-safe.
        """
        # The actual sending is blocking, so first make a copy so that we can
        # drop the lock quickly.
        with self._lock:
            sdisp_ips = self._sdisp_ips.values()
        for tx in sdisp_ips:
            tx.send_heap(data)

>>>>>>> 0f0ea105
    def _update_sd_metadata(self):
        """Update the itemgroup for the signal display metadata to include any
        changes since last sent.
        """
        inline_format = [('u', self.sd_flavour.heap_address_bits)]
        with self._lock:
            center_freq = self._center_freq
        # we need to clear the descriptor so as not to accidently send a signal
        # display frame twice...
        self.ig_sd = spead2.send.ItemGroup(flavour=self.sd_flavour)
        self.ig_sd.add_item(
            name=('sd_data'), id=(0x3501), description="Combined raw data from all x engines.",
            format=[('f', 32)], shape=(self.proc.buffer('sd_spec_vis').shape[0], None, 2))
        self.ig_sd.add_item(
            name=('sd_data_index'), id=(0x3509), description="Indices for transmitted sd_data.",
            format=[('u', 32)], shape=(None,))
        self.ig_sd.add_item(
            name=('sd_blmxdata'), id=0x3507, description="Reduced data for baseline matrix.",
            **_slot_shape(self.proc.buffer('sd_cont_vis'), np.float32))
        self.ig_sd.add_item(
            name=('sd_flags'), id=(0x3503), description="8bit packed flags for each data point.",
            format=[('u', 8)], shape=(self.proc.buffer('sd_spec_flags').shape[0], None))
        self.ig_sd.add_item(
            name=('sd_blmxflags'), id=(0x3508),
            description="Reduced data flags for baseline matrix.",
            **_slot_shape(self.proc.buffer('sd_cont_flags')))
        self.ig_sd.add_item(
            name=('sd_timeseries'), id=(0x3504), description="Computed timeseries.",
            **_slot_shape(self.proc.buffer('timeseries'), np.float32))
        n_perc_signals = 0
        perc_idx = 0
        while True:
            try:
                n_perc_signals += self.proc.buffer('percentile{0}'.format(perc_idx)).shape[0]
                perc_idx += 1
            except KeyError:
                break
        self.ig_sd.add_item(
            name=('sd_percspectrum'), id=(0x3505),
            description="Percentiles of spectrum data.",
            dtype=np.float32, shape=(self.proc.buffer('percentile0').shape[1], n_perc_signals))
        self.ig_sd.add_item(
            name=('sd_percspectrumflags'), id=(0x3506),
            description="Flags for percentiles of spectrum.",
            dtype=np.uint8, shape=(self.proc.buffer('percentile0').shape[1], n_perc_signals))
        self.ig_sd.add_item(
            name="center_freq", id=0x1011,
            description="The center frequency of the DBE in Hz, 64-bit IEEE floating-point number.",
            shape=(), dtype=None, format=[('f', 64)], value=center_freq)
        self.ig_sd.add_item(
            name=('sd_timestamp'), id=0x3502,
            description='Timestamp of this sd frame in centiseconds since epoch (40 bit limitation).',
            shape=(), dtype=None, format=inline_format)
        bls_ordering = np.asarray(self.cbf_attr['bls_ordering'])
        self.ig_sd.add_item(
            name=('bls_ordering'), id=0x100C,
            description="Mapping of antenna/pol pairs to data output products.",
            shape=bls_ordering.shape, dtype=bls_ordering.dtype, value=bls_ordering)
        self.ig_sd.add_item(
            name="bandwidth", id=0x1013,
            description="The analogue bandwidth of the digitally processed signal in Hz.",
            shape=(), dtype=None, format=[('f', 64)], value=self.cbf_attr['bandwidth'])
        self.ig_sd.add_item(
            name="n_chans", id=0x1009,
            description="The total number of frequency channels present in any integration.",
            shape=(), dtype=None, format=inline_format, value=self.cbf_attr['n_chans'])
        return self.ig_sd.get_heap()

    @classmethod
    def baseline_permutation(cls, bls_ordering, antenna_mask=None):
        """Construct a permutation to place the baselines into the desired
        order for internal processing.

        Parameters
        ----------
        bls_ordering : list of pairs of strings
            Names of inputs in current ordering
        antenna_mask : set of strings, optional
            Antennas to retain in the permutation (without polarisation suffix)

        Returns
        -------
        permutation : list
            The permutation specifying the reordering. Element *i* indicates
            the position in the new order corresponding to element *i* of
            the original order, or -1 if the baseline was masked out.
        new_ordering : ndarray
            Replacement ordering, in the same format as `bls_ordering`
        """
        def keep(baseline):
            if antenna_mask:
                input1, input2 = baseline
                return input1[:-1] in antenna_mask and input2[:-1] in antenna_mask
            else:
                return True

        def key(item):
            input1, input2 = item[1]
            pol1 = input1[-1]
            pol2 = input2[-1]
            return (input1[:-1] != input2[:-1], pol1 != pol2, pol1, pol2)

        # Eliminate baselines not covered by antenna_mask
        filtered = [x for x in enumerate(bls_ordering) if keep(x[1])]
        # Sort what's left
        reordered = sorted(filtered, key=key)
        # reordered contains the mapping from new position to original
        # position, but we need the inverse.
        permutation = [-1] * len(bls_ordering)
        for i in range(len(reordered)):
            permutation[reordered[i][0]] = i
        return permutation, np.array([x[1] for x in reordered])

    def _send_sd_metadata(self):
        heap = self._update_sd_metadata()
        self._sd_metadata = heap
        if heap is not None:
<<<<<<< HEAD
            self.send_sd_heap(heap)

    def drop_sdisp_ip(self, ip):
        self.logger.info("Removing ip %s from the signal display list." % (ip))
        self.sdisp_ips[ip].send_heap(self.ig_sd.get_end())
        del self.sdisp_ips[ip]

    def add_sdisp_ip(self, ip, port):
        # TODO: rate limiting in config
        config = spead2.send.StreamConfig(max_packet_size=9172, rate=self.sd_spead_rate / 8)
        self.logger.info("Adding %s:%s to signal display list. Starting stream..." % (ip,port))
        self.sdisp_ips[ip] = spead2.send.UdpStream(spead2.ThreadPool(), ip, port, config)
        if self._sd_metadata is not None:
            self.sdisp_ips[ip].send_heap(self.ig_sd.get_start())
            self.sdisp_ips[ip].send_heap(self._sd_metadata)
             # new connection requires headers...

    def set_timeseries_mask(self,maskstr):
        self.logger.info("Setting timeseries mask to %s" % (maskstr))
        self.maskedsum_weightedmask = sdispdata.parse_timeseries_mask(maskstr,self.channels)[1]
=======
            self._send_sd_data(heap)

    def drop_sdisp_ip(self, ip):
        """Drop a signal display server from the list.

        Raises
        ------
        KeyError
            if `ip` is not currently in the list
        """
        with self._lock:
            self.logger.info("Removing ip %s from the signal display list." % (ip))
            del self._sdisp_ips[ip]

    def add_sdisp_ip(self, ip, port):
        """Add a new server to the signal display list.

        Parameters
        ----------
        ip : str
            Hostname or IP address
        port : int
            UDP port number

        Raises
        ------
        KeyError
            if `ip` is already in the list (even if on a different port)
        """
        with self._lock:
            if ip in self._sdisp_ips:
                raise ValueError('{0} is already in the active list of recipients'.format(ip))
            config = spead2.send.StreamConfig(max_packet_size=9172, rate=self.sd_spead_rate / 8)
            self.logger.info("Adding %s:%s to signal display list. Starting stream..." % (ip, port))
            self._sdisp_ips[ip] = spead2.send.UdpStream(spead2.ThreadPool(), ip, port, config)
            if self._sd_metadata is not None:
                # new connection requires headers...
                self._sdisp_ips[ip].send_heap(self._sd_metadata)

    def set_center_freq(self, center_freq):
        """Change the center frequency reported to signal displays.

        This function is thread-safe, and automatically triggers sending a
        metadata update.
        """
        with self._lock:
            self._center_freq = center_freq
            self._sd_metadata_requested = True

    def sd_metadata_issue(self):
        """Request that metadata is sent before the next signal display
        data heap.

        This function is thread-safe.
        """
        with self._lock:
            self._sd_metadata_requested = True

    def set_timeseries_mask(self, mask_str):
        """Set a timeseries mask. This function is thread-safe."""
        self.logger.info("Setting timeseries mask to %s" % (mask_str))
        mask = sdispdata.parse_timeseries_mask(mask_str, self.channels)[1]
        # Thread safety depends on the mask only being updated by replacing
        # the attribute, while the values are immutable. Make the array
        # read-only to prevent accidents.
        mask.setflags(write=False)
        with self._lock:
            self._maskedsum_weightedmask = mask

    def set_custom_signals(self, custom_signals_str):
        """Set a list of baseline indices to send to signal display servers.
        This function is thread-safe.
        """
        self.logger.info("Setting custom signals to %s" % (custom_signals_str))
        indices = np.array(custom_signals_str.split(','), dtype=np.uint32)
        # See comment in set_timeseries_mask
        indices.setflags(write=False)
        with self._lock:
            self._custom_signals_indices = indices
>>>>>>> 0f0ea105

    def _send_visibilities(self, tx, ig, vis, flags, ts_rel):
        # Create items on first use. This is simpler than figuring out the
        # correct shapes ahead of time.
        if 'correlator_data' not in ig:
            ig.add_item(id=None, name='correlator_data', description="Visibilities",
                        shape=vis.shape, dtype=vis.dtype)
            ig.add_item(id=None, name='flags', description="Flags for visibilities",
                        shape=flags.shape, dtype=flags.dtype)
            ig.add_item(id=None, name='timestamp', description="Seconds since sync time",
                        shape=(), dtype=None, format=[('f', 64)])
        ig['correlator_data'].value = vis
        ig['flags'].value = flags
        ig['timestamp'].value = ts_rel
        tx.send_heap(ig.get_heap())

    def _initialise(self, ig_cbf):
        """Initialise variables on reception of the first usable dump."""
        cbf_baselines = len(self.cbf_attr['bls_ordering'])
        # Configure the masking and reordering of baselines
        orig_bls_ordering = self.cbf_attr['bls_ordering']
        permutation, self.cbf_attr['bls_ordering'] = \
            self.baseline_permutation(self.cbf_attr['bls_ordering'], self.antenna_mask)
        baselines = len(self.cbf_attr['bls_ordering'])
        channels = self.cbf_attr['n_chans']
        n_accs = self.cbf_attr['n_accs']
        self._set_telstate_entry('bls_ordering', self.cbf_attr['bls_ordering'])
        if baselines <= 0:
            raise ValueError('No baselines (bls_ordering={}, antenna_mask = {})'.format(
                orig_bls_ordering, self.antenna_mask))
        if channels <= 0:
            raise ValueError('No channels')

        # we need to create the raw datasets.
        data_item = ig_cbf['xeng_raw']
        new_shape = list(data_item.shape)
        new_shape[-2] = baselines
        self.logger.info("Creating cbf_data dataset with shape: {0}, dtype: {1}".format(
            str(new_shape), np.float32))

        # Configure time averaging
        self._output_avg = _TimeAverage(self.cbf_attr, self.output_int_time)
        self._output_avg.flush = self._flush_output
        self._set_telstate_entry('sdp_l0_int_time', self._output_avg.int_time, add_cbf_prefix=False)
        self.logger.info("Averaging {0} input dumps per output dump".format(self._output_avg.ratio))

        self._sd_avg = _TimeAverage(self.cbf_attr, self.sd_int_time)
        self._sd_avg.flush = self._flush_sd
        self.logger.info("Averaging {0} input dumps per signal display dump".format(
            self._sd_avg.ratio))

        # configure the signal processing blocks
        collection_products = sdispdata.set_bls(self.cbf_attr['bls_ordering'])[0]
        percentile_ranges = []
        for p in collection_products:
            if p:
                start = p[0]
                end = p[-1] + 1
                if not np.array_equal(np.arange(start, end), p):
                    raise ValueError("percentile baselines are not contiguous: {}".format(p))
                percentile_ranges.append((start, end))
            else:
                percentile_ranges.append((0, 0))
        self.set_timeseries_mask('')

        self.proc = self.proc_template.instantiate(
                self.command_queue, channels, (0, channels), cbf_baselines, baselines,
                self.cont_factor, self.sd_cont_factor, percentile_ranges,
                threshold_args={'n_sigma': 11.0})
        self.proc.set_scale(1.0 / n_accs)
        self.proc.ensure_all_bound()
        self.proc.buffer('permutation').set(
            self.command_queue, np.asarray(permutation, dtype=np.int16))
        self.proc.start_sum()
        self.proc.start_sd_sum()
        # Record information about the processing in telstate
        if self.telstate_name is not None and self.telstate is not None:
            descriptions = list(self.proc.descriptions())
            attribute_name = self.telstate_name.replace('.', '_') + '_process_log'
            self._set_telstate_entry(attribute_name, descriptions, add_cbf_prefix=False)

        # initialise the signal display metadata
<<<<<<< HEAD
        self.send_sd_heap(self.ig_sd.get_start())
        self.send_sd_metadata()
=======
        self._send_sd_metadata()
>>>>>>> 0f0ea105

    def _flush_output(self, timestamps):
        """Finalise averaging of a group of input dumps and emit an output dump"""
        self.proc.end_sum()
        spec_flags = self.proc.buffer('spec_flags').get(self.command_queue)
        spec_vis = self.proc.buffer('spec_vis').get(self.command_queue)
        cont_flags = self.proc.buffer('cont_flags').get(self.command_queue)
        cont_vis = self.proc.buffer('cont_vis').get(self.command_queue)

        ts_rel = np.mean(timestamps) / self.cbf_attr['scale_factor_timestamp']
        # Shift to the centre of the dump
        ts_rel += 0.5 * self.cbf_attr['int_time']
        self._send_visibilities(self.tx_spectral, self.ig_spectral, spec_vis, spec_flags, ts_rel)
        self._send_visibilities(self.tx_continuum, self.ig_continuum, cont_vis, cont_flags, ts_rel)

        self.logger.info("Finished dump group with raw timestamps {0} (local: {1:.3f})".format(
            timestamps, time.time()))
        # Prepare for the next group
        self.proc.start_sum()

    def _flush_sd(self, timestamps):
        """Finalise averaging of a group of dumps for signal display, and send
        signal display data to the signal display server"""

        if self._sd_metadata_requested:
            self._send_sd_metadata()
            self.logger.info("SD Metadata update sent")
            self._sd_metadata_requested = False

        with self._lock:
            mask = self._maskedsum_weightedmask
            custom_signals_indices = self._custom_signals_indices

        # TODO: this currently gets done every time because it wouldn't be
        # thread-safe to poke the value directly in response to the katcp
        # command (even with the lock held, because the lock doesn't protect
        # the relevant variables).  Once the code is redesigned to be
        # single-threaded, push the value directly.
        self.proc.buffer('timeseries_weights').set(self.command_queue, mask)

        self.proc.end_sd_sum()
        ts_rel = np.mean(timestamps) / self.cbf_attr['scale_factor_timestamp']
        ts = self.cbf_attr['sync_time'] + ts_rel
        cont_vis = self.proc.buffer('sd_cont_vis').get(self.command_queue)
        cont_flags = self.proc.buffer('sd_cont_flags').get(self.command_queue)
        spec_vis = self.proc.buffer('sd_spec_vis').get(self.command_queue)
        spec_flags = self.proc.buffer('sd_spec_flags').get(self.command_queue)
        timeseries = self.proc.buffer('timeseries').get(self.command_queue)
        percentiles = []
        percentiles_flags = []
        for i in range(len(self.proc.percentiles)):
            name = 'percentile{0}'.format(i)
            p = self.proc.buffer(name).get(self.command_queue)
            pflags = self.proc.buffer(name + '_flags').get(self.command_queue)
            percentiles.append(p)
            # Signal display server wants flags duplicated to broadcast with
            # the percentiles
            percentiles_flags.append(np.tile(pflags, (p.shape[0], 1)))

        # populate new datastructure to supersede sd_data etc
        self.ig_sd['sd_timestamp'].value = int(ts * 100)
        self.ig_sd['sd_data'].value = \
            _split_array(spec_vis, np.float32)[:, custom_signals_indices, :]
        self.ig_sd['sd_data_index'].value = custom_signals_indices
        self.ig_sd['sd_flags'].value = spec_flags[:, custom_signals_indices]
        self.ig_sd['sd_blmxdata'].value = _split_array(cont_vis, np.float32)
        self.ig_sd['sd_blmxflags'].value = cont_flags
        self.ig_sd['sd_timeseries'].value = _split_array(timeseries, np.float32)
        self.ig_sd['sd_percspectrum'].value = np.vstack(percentiles).transpose()
        self.ig_sd['sd_percspectrumflags'].value = np.vstack(percentiles_flags).transpose()

<<<<<<< HEAD
        self.send_sd_data(self.ig_sd.get_heap())
=======
        self._send_sd_data(self.ig_sd.get_heap())
>>>>>>> 0f0ea105
        self.logger.info("Finished SD group with raw timestamps {0} (local: {1:.3f})".format(
            timestamps, time.time()))
        # Prepare for the next group
        self.proc.start_sd_sum()

    def _set_telstate_entry(self, name, value, add_cbf_prefix=True, attribute=True):
        if self.telstate is not None:
            if add_cbf_prefix:
                name = '{0}_{1}'.format(self.cbf_name, name)
            try:
                self.telstate.add(name, value, immutable=attribute)
            except katsdptelstate.ImmutableKeyError:
                old = self.telstate.get(name)
                if not np.array_equal(old, value):
                    self.logger.warning('Attribute %s could not be set to %s because it is already set to %s',
                                        name, value, old)

    def _update_telstate(self, updated):
        """Updates the telescope state from new values in the item group."""
        for item_name, item in updated.iteritems():
            # bls_ordering is set later by _initialize, after permuting it.
            # The other items are data rather than metadata, and so do not
            # live in the telescope state.
            if item_name not in ['bls_ordering', 'timestamp', 'xeng_raw']:
                # store as an attribute unless item is in CBF_SPEAD_SENSORS (e.g. flags_xeng_raw)
                self._set_telstate_entry(item_name, item.value,
                                         attribute=(item_name not in CBF_SPEAD_SENSORS))

    def _update_cbf_attr(self, updated):
        """Updates the internal cbf_attr dictionary from new values in the item group."""
        for item_name, item in updated.iteritems():
            if (item_name not in ['timestamp', 'xeng_raw'] and
                    item_name not in CBF_SPEAD_SENSORS and
                    item.value is not None):
                if item_name not in self.cbf_attr:
                    self.cbf_attr[item_name] = item.value
                else:
                    self.logger.warning('Item %s is already set to %s, not setting to %s',
                                        item_name, self.cbf_attr[item_name], item.value)

    def run(self):
        """Thin wrapper than runs the real code and handles some cleanup."""

        try:
            # PyCUDA has a bug/limitation regarding cleanup
            # (http://wiki.tiker.net/PyCuda/FrequentlyAskedQuestions) that tends
            # to cause device objects and `HostArray`s to leak. To prevent it,
            # we need to ensure that references are dropped (and hence objects
            # are deleted) with the context being current.
            with self.proc_template.context:
                try:
                    self._run()
                finally:
                    # These have references to self, causing circular references
                    self._output_avg = None
                    self._sd_avg = None
                    # Drop last references to all the objects
                    self.proc = None
        except Exception:
            self.logger.error('CBFIngest thread threw an uncaught exception', exc_info=True)
            self._my_sensors['device-status'].set_value('fail', Sensor.ERROR)

    def _run(self):
        """Real implementation of `run`."""
        ig_cbf = spead2.ItemGroup()
        idx = 0
        self.status_sensor.set_value("idle")
        prev_ts = -1
        ts_wrap_offset = 0        # Value added to compensate for CBF timestamp wrapping
        ts_wrap_period = 2**48
        self._output_avg = None
        self._sd_avg = None

        for heap in self.rx:
            st = time.time()
            if idx == 0:
                self.status_sensor.set_value("capturing")

            # Update the telescope state and local cbf_attr cache
            updated = ig_cbf.update(heap)
            self._update_telstate(updated)
            self._update_cbf_attr(updated)
            if 'xeng_raw' not in updated:
                self.logger.warning(
                    "CBF Data received but either no metadata or xeng_raw group is present")
                continue
            if 'timestamp' not in updated:
                self.logger.warning("No timestamp received for current data frame - discarding")
                continue
            data_ts = ig_cbf['timestamp'].value + ts_wrap_offset
            data_item = ig_cbf['xeng_raw']
            if data_ts <= prev_ts:
                # This happens either because packets ended up out-of-order (in
                # which case we just discard the heap that arrived too late),
                # or because the CBF timestamp wrapped. Out-of-order should
                # jump backwards a tiny amount while wraps should jump back by
                # close to ts_wrap_period. If both happen at the same time
                # then things will go wrong.
                if data_ts < prev_ts - ts_wrap_period // 2:
                    ts_wrap_offset += ts_wrap_period
                    data_ts += ts_wrap_period
                    self.logger.warning('Data timestamps wrapped')
                else:
                    self.logger.warning(
                        "Data timestamps have gone backwards (%d <= %d), dropping heap",
                        data_ts, prev_ts)
                    continue
            prev_ts = data_ts
            # we have new data...

            # check to see if our CBF attributes are complete
            # i.e. make sure any attributes marked as critical are present
            if not CBF_CRITICAL_ATTRS.issubset(self.cbf_attr.keys()):
                self.logger.warning("CBF Component Model is not currently valid as critical attribute items are missing. Data will be discarded until these become available.")
                continue

            # Configure datasets and other items now that we have complete metadata
            if idx == 0:
                self._initialise(ig_cbf)

            self._output_avg.add_timestamp(data_ts)
            self._sd_avg.add_timestamp(data_ts)

            # Generate timestamps
            current_ts_rel = data_ts / self.cbf_attr['scale_factor_timestamp']
            current_ts = self.cbf_attr['sync_time'] + current_ts_rel
            self._my_sensors["last-dump-timestamp"].set_value(current_ts)

            # Perform data processing
            self.proc.buffer('vis_in').set(self.command_queue, data_item.value)
            self.proc()

            # Done with reading this frame
            idx += 1
            self.pkt_sensor.set_value(idx)
            tt = time.time() - st
            self.logger.info(
                "Captured CBF dump with timestamp %i (local: %.3f, process_time: %.2f, index: %i)",
                current_ts, tt+st, tt, idx)

        # Stop received.

        if self._output_avg is not None:  # Could be None if no heaps arrived
            self._output_avg.finish()
            self._sd_avg.finish()
        self.logger.info("CBF ingest complete at %f" % time.time())
        self.tx_spectral.send_heap(self.ig_spectral.get_end())
        self.tx_spectral = None
        self.tx_continuum.send_heap(self.ig_continuum.get_end())
        self.tx_continuum = None
        self.send_sd_heap(self.ig_sd.get_end())
        self.ig_spectral = None
        self.ig_continuum = None
        if self.proc is not None:   # Could be None if no heaps arrived
            self.logger.debug("\nProcessing Blocks\n=================\n")
            for description in self.proc.descriptions():
                self.logger.debug("\t".join([str(x) for x in description]))
        self.status_sensor.set_value("complete")<|MERGE_RESOLUTION|>--- conflicted
+++ resolved
@@ -371,18 +371,6 @@
         else:
             self.logger.setLevel(logging.INFO)
 
-<<<<<<< HEAD
-    def send_sd_heap(self, heap):
-        # Copy the list to protect against modifications during the loop
-        sdisp_ips = self.sdisp_ips.values()
-        for tx in sdisp_ips:
-            tx.send_heap(heap)
-
-    def send_sd_data(self, data):
-        self.send_sd_heap(data)
-        self._sd_count += 1
-
-=======
     def _send_sd_data(self, data):
         """Send a heap to all signal display servers.
 
@@ -395,7 +383,6 @@
         for tx in sdisp_ips:
             tx.send_heap(data)
 
->>>>>>> 0f0ea105
     def _update_sd_metadata(self):
         """Update the itemgroup for the signal display metadata to include any
         changes since last sent.
@@ -513,28 +500,6 @@
         heap = self._update_sd_metadata()
         self._sd_metadata = heap
         if heap is not None:
-<<<<<<< HEAD
-            self.send_sd_heap(heap)
-
-    def drop_sdisp_ip(self, ip):
-        self.logger.info("Removing ip %s from the signal display list." % (ip))
-        self.sdisp_ips[ip].send_heap(self.ig_sd.get_end())
-        del self.sdisp_ips[ip]
-
-    def add_sdisp_ip(self, ip, port):
-        # TODO: rate limiting in config
-        config = spead2.send.StreamConfig(max_packet_size=9172, rate=self.sd_spead_rate / 8)
-        self.logger.info("Adding %s:%s to signal display list. Starting stream..." % (ip,port))
-        self.sdisp_ips[ip] = spead2.send.UdpStream(spead2.ThreadPool(), ip, port, config)
-        if self._sd_metadata is not None:
-            self.sdisp_ips[ip].send_heap(self.ig_sd.get_start())
-            self.sdisp_ips[ip].send_heap(self._sd_metadata)
-             # new connection requires headers...
-
-    def set_timeseries_mask(self,maskstr):
-        self.logger.info("Setting timeseries mask to %s" % (maskstr))
-        self.maskedsum_weightedmask = sdispdata.parse_timeseries_mask(maskstr,self.channels)[1]
-=======
             self._send_sd_data(heap)
 
     def drop_sdisp_ip(self, ip):
@@ -547,7 +512,9 @@
         """
         with self._lock:
             self.logger.info("Removing ip %s from the signal display list." % (ip))
+            stream = self._sdisp_ips[ip]
             del self._sdisp_ips[ip]
+        stream.send_heap(self.ig_sd.get_end())
 
     def add_sdisp_ip(self, ip, port):
         """Add a new server to the signal display list.
@@ -614,7 +581,6 @@
         indices.setflags(write=False)
         with self._lock:
             self._custom_signals_indices = indices
->>>>>>> 0f0ea105
 
     def _send_visibilities(self, tx, ig, vis, flags, ts_rel):
         # Create items on first use. This is simpler than figuring out the
@@ -697,12 +663,8 @@
             self._set_telstate_entry(attribute_name, descriptions, add_cbf_prefix=False)
 
         # initialise the signal display metadata
-<<<<<<< HEAD
-        self.send_sd_heap(self.ig_sd.get_start())
-        self.send_sd_metadata()
-=======
+        self._send_sd_data(self.ig_sd.get_start())
         self._send_sd_metadata()
->>>>>>> 0f0ea105
 
     def _flush_output(self, timestamps):
         """Finalise averaging of a group of input dumps and emit an output dump"""
@@ -774,11 +736,7 @@
         self.ig_sd['sd_percspectrum'].value = np.vstack(percentiles).transpose()
         self.ig_sd['sd_percspectrumflags'].value = np.vstack(percentiles_flags).transpose()
 
-<<<<<<< HEAD
-        self.send_sd_data(self.ig_sd.get_heap())
-=======
         self._send_sd_data(self.ig_sd.get_heap())
->>>>>>> 0f0ea105
         self.logger.info("Finished SD group with raw timestamps {0} (local: {1:.3f})".format(
             timestamps, time.time()))
         # Prepare for the next group
@@ -929,7 +887,7 @@
         self.tx_spectral = None
         self.tx_continuum.send_heap(self.ig_continuum.get_end())
         self.tx_continuum = None
-        self.send_sd_heap(self.ig_sd.get_end())
+        self._send_sd_data(self.ig_sd.get_end())
         self.ig_spectral = None
         self.ig_continuum = None
         if self.proc is not None:   # Could be None if no heaps arrived
