#!/usr/bin/python

# Threads for ingesting data and meta-data in order to produce a complete HDF5 file for further
# processing.
#
# Currently has a CBFIngest and CAMIngest class
#
# Details on these are provided in the class documentation

import numpy as np
import threading
import spead64_40
import spead64_48 as spead
import time
import copy
import katsdpingest.sigproc as sp
import katsdpsigproc.accel as accel
import katsdpsigproc.rfi.device as rfi
from katsdpsigproc import percentile
from katsdpsigproc import maskedsum
import katsdpdisp.data as sdispdata
import logging
import socket
import struct


timestamps_dataset = '/Data/timestamps'
flags_dataset = '/Data/flags'
cbf_data_dataset = '/Data/correlator_data'
sdisp_ips = {}
 # dict storing the configured signal destination ip addresses
MULTICAST_PREFIXES = ['224', '239']
 # list of prefixes used to determine a multicast address


class CAMIngest(threading.Thread):
    """The CAM Ingest class receives meta-data updates in the form
    of sensor information from the CAM via SPEAD. It uses these to
    update a model of the telescope that is specific to the current
    ingest configuration (subarray)."""
    def __init__(self, spead_host, spead_port, h5_file, model, logger):
        self.logger = logger
        self.spead_host = spead_host
        self.spead_port = spead_port
        self.h5_file = h5_file
        self.model = model
        self.ig = None
        threading.Thread.__init__(self)

    def enable_debug(self, debug):
        self.logger.setLevel(logging.DEBUG if debug else logging.INFO)

    def run(self):
        self.ig = spead64_40.ItemGroup()
        self.logger.debug("Initalising SPEAD transports at %f" % time.time())
        self.logger.info("CAM SPEAD stream reception on {0}:{1}".format(self.spead_host, self.spead_port))
        if self.spead_host[:self.spead_host.find('.')] in MULTICAST_PREFIXES:
         # if we have a multicast address we need to subscribe to the appropriate groups...
            sock = socket.socket(socket.AF_INET, socket.SOCK_DGRAM, socket.IPPROTO_UDP)
            sock.setsockopt(socket.SOL_SOCKET, socket.SO_REUSEADDR, 1)
            if self.spead_host.rfind("+") > 0:
                host_base, host_number = self.spead_host.split("+")
                hosts = ["{0}.{1}".format(host_base[:host_base.rfind('.')],int(host_base[host_base.rfind('.')+1:])+x) for x in range(int(host_number)+1)]
            else:
                hosts = [self.spead_host]
            for h in hosts:
                mreq = struct.pack("4sl", socket.inet_aton(h), socket.INADDR_ANY)
                sock.setsockopt(socket.IPPROTO_IP, socket.IP_ADD_MEMBERSHIP, mreq)
                 # subscribe to each of these hosts
            self.logger.info("Subscribing to the following multicast addresses: {0}".format(hosts))
        rx_md = spead64_40.TransportUDPrx(self.spead_port)

        for heap in spead64_40.iterheaps(rx_md):
            self.ig.update(heap)
            self.model.update_from_ig(self.ig)

        self.logger.info("CAM ingest thread complete at %f" % time.time())


class CBFIngest(threading.Thread):
    @classmethod
    def create_proc_template(cls, context):
        flag_value = 1 << sp.IngestTemplate.flag_names.index('detected_rfi')
        # TODO: these parameters should probably come from somewhere else
        # (particularly cont_factor).
        background_template = rfi.BackgroundMedianFilterDeviceTemplate(context, width=13)
        noise_est_template = rfi.NoiseEstMADTDeviceTemplate(context, max_channels=32768)
        threshold_template = rfi.ThresholdSimpleDeviceTemplate(
                context, n_sigma=11.0, transposed=True, flag_value=flag_value)
        flagger_template = rfi.FlaggerDeviceTemplate(
                background_template, noise_est_template, threshold_template)
        return sp.IngestTemplate(context, flagger_template, cont_factor=16)

    def __init__(self, cbf_spead_host, cbf_spead_port,
            spectral_spead_host, spectral_spead_port, spectral_spead_rate,
            output_int_time,
            h5_file, my_sensors, model, cbf_name, logger):
        ## TODO: remove my_sensors and rather use the model to drive local sensor updates
        self.logger = logger
        self.cbf_spead_port = cbf_spead_port
        self.cbf_spead_host = cbf_spead_host
        self.spectral_spead_port = spectral_spead_port
        self.spectral_spead_host = spectral_spead_host
        self.spectral_spead_rate = spectral_spead_rate
        self.output_int_time = output_int_time
        self.h5_file = h5_file
        self.model = model
        self.cbf_name = cbf_name
        self.cbf_component = self.model.components[self.cbf_name]
        self.cbf_attr = self.cbf_component.attributes

        self.collectionproducts=[]
        self.timeseriesmaskind=[]
        self.maskedsum_weightedmask=[]

        self._process_log_idx = 0
        self._my_sensors = my_sensors
        self.pkt_sensor = self._my_sensors['packets-captured']
        self.status_sensor = self._my_sensors['status']
        self.status_sensor.set_value("init")
        self._sd_metadata = None
        self.sdisp_ips = {}
        self._sd_count = 0
        self.center_freq = 0
        self.ig_sd = spead.ItemGroup()
        self.timestamps = []
         # temporary timestamp store
        self.sd_frame = None
        self.baseline_mask = None
         # by default record all baselines
        self._script_ants = None
         # a reference to the antennas requested from the current script
        #### Initialise processing blocks used
        self.context = accel.create_some_context(interactive=False)
        self.command_queue = self.context.create_command_queue()
        self.proc_template = self._create_proc_template(self.context)
        self.proc = None    # Instantiation of the template delayed until data shape is known
        self.flags_description = zip(self.proc_template.flag_names, self.proc_template.flag_descriptions)
         # an array describing the flags produced by the rfi flagger
        self.h5_file['/Data'].create_dataset('flags_description',data=self.flags_description)
         # insert flags descriptions into output file
        #### Done with blocks
        threading.Thread.__init__(self)

    def enable_debug(self, debug):
        if debug: self.logger.setLevel(logging.DEBUG)
        else: self.logger.setLevel(logging.INFO)

    def send_sd_data(self, data):
        #if self._sd_count % 10 == 0:
        #    logger.debug("Sending metadata heartbeat...")
        #    self.send_sd_metadata()

        for tx in self.sdisp_ips.itervalues():
            tx.send_heap(data)

        self._sd_count += 1

    def _update_sd_metadata(self):
        """Update the itemgroup for the signal display metadata to include any changes since last sent..."""
        self.ig_sd = spead.ItemGroup()
         # we need to clear the descriptor so as not to accidently send a signal display frame twice...
        if self.sd_frame is not None:
            self.ig_sd.add_item(name=('sd_data'),id=(0x3501), description="Combined raw data from all x engines.", ndarray=(self.sd_frame.dtype,self.sd_frame.shape))
            self.ig_sd.add_item(name=('sd_flags'),id=(0x3503), description="8bit packed flags for each data point.", ndarray=(np.dtype(np.uint8), self.sd_frame.shape[:-1]))
            npercsignals=40
            self.ig_sd.add_item(name=('sd_timeseries'),id=(0x3504), description="Computed timeseries.", ndarray=(self.sd_frame.dtype,(self.sd_frame.shape[1],self.sd_frame.shape[2])))
            self.ig_sd.add_item(name=('sd_percspectrum'),id=(0x3505), description="Percentiles of spectrum data.", ndarray=(np.dtype(np.float32),(self.sd_frame.shape[0],npercsignals)))
            self.ig_sd.add_item(name=('sd_percspectrumflags'),id=(0x3506), description="Flags for percentiles of spectrum.", ndarray=(np.dtype(np.uint8),(self.sd_frame.shape[0],npercsignals)))
        self.ig_sd.add_item(name="center_freq",id=0x1011, description="The center frequency of the DBE in Hz, 64-bit IEEE floating-point number.",
                            shape=[],fmt=spead.mkfmt(('f',64)), init_val=self.center_freq)
        self.ig_sd.add_item(name=('sd_timestamp'), id=0x3502, description='Timestamp of this sd frame in centiseconds since epoch (40 bit limitation).',
                            shape=[], fmt=spead.mkfmt(('u',spead.ADDRSIZE)))
        self.ig_sd.add_item(name=('bls_ordering'), id=0x100C, description="Mapping of antenna/pol pairs to data output products.", init_val=self.cbf_attr['bls_ordering'].value)
        self.ig_sd.add_item(name="bandwidth",id=0x1013, description="The analogue bandwidth of the digitally processed signal in Hz.",
                            shape=[],fmt=spead.mkfmt(('f',64)), init_val=self.cbf_attr['bandwidth'].value)
        self.ig_sd.add_item(name="n_chans",id=0x1009, description="The total number of frequency channels present in any integration.",
                            shape=[], fmt=spead.mkfmt(('u',spead.ADDRSIZE)), init_val=self.cbf_attr['n_chans'].value)
        return copy.deepcopy(self.ig_sd.get_heap())

    def set_baseline_mask(self, bls_ordering):
        """Uses the _script_ants variable to set a baseline mask.
        This only works if script_ants has been set by an external process between capture_done and capture_start."""
        new_bls = bls_ordering
        if self._script_ants is not None:
            logger.info("Using script-ants (%s) as a custom baseline mask..." % self._script_ants)
            ants = self._script_ants.replace(" ","").split(",")
            if len(ants) > 0:
                b = bls_ordering.tolist()
                self.baseline_mask = [b.index(pair) for pair in b if pair[0][:-1] in ants and pair[1][:-1] in ants]
                new_bls = np.array([b[idx] for idx in self.baseline_mask])
                 # we need to recalculate the bls ordering as well...
        return new_bls

    @classmethod
    def baseline_permutation(cls, bls_ordering):
        """Construct a permutation to place the baselines into the desired
        order for internal processing.

        Parameters
        ----------
        bls_ordering : list of pairs of strings
            Names of inputs in current ordering

        Returns
        -------
        (list, list)
            The permutation giving the reordering and the new ordering
        """
        def key(item):
            ant1, ant2 = item[1]
            pol1 = ant1[-1]
            pol2 = ant2[-1]
            return (ant1[:-1] != ant2[:-1], pol1 != pol2, pol1, pol2)
        reordered = sorted(enumerate(bls_ordering), key=key)
        permutation = [x[0] for x in reordered]
        # permutation contains the mapping from new position to original
        # position, but we need the inverse. np.argsort inverts a permutation
        permutation = np.argsort(permutation)
        return permutation, np.array([x[1] for x in reordered])

    def send_sd_metadata(self):
        self._sd_metadata = self._update_sd_metadata()
        if self._sd_metadata is not None:
            for tx in self.sdisp_ips.itervalues():
                mdata = copy.deepcopy(self._sd_metadata)
                tx.send_heap(mdata)

    def write_process_log(self, process, args, revision):
        """Write an entry into the process log."""
        if self._process_log_idx > 0:
            self.h5_file['/History/process_log'].resize(self._process_log_idx+1, axis=0)
        self.h5_file['/History/process_log'][self._process_log_idx] = (process, args, revision)
        self._process_log_idx += 1

    def write_timestamps(self):
        """Write the accumulated timestamps into a dataset.
        Previously these timestamps were written alongside each received data frame, but this
        results in a highly fragmented timestamp array. This in turns leads to exceptionally long load
        times for this dataset, even though it contains very little data. By deferring writing, we can
        instead locate the timestamp data contiguously on disk and thus obviate the read overhead.

        As this MUST be called before the file is closed, it may get called multiple times as security to
        ensure that it is done - it is therefore safe to call multiple times."""
        if self.h5_file is not None:
            if timestamps_dataset not in self.h5_file:
            # explicit check for existence of timestamp dataset - we could rely on h5py exceptions, but these change
            # regularly - hence this check.
                if self.timestamps:
                    self.h5_file.create_dataset(timestamps_dataset,data=np.array(self.timestamps))
                    # create timestamp array before closing file. This means that it will be contiguous and hence much faster to read than if it was
                    # distributed across the entire file.
                else:
                    self.logger.warning("H5 file contains no data and hence no timestamps")
                    # exception if there is no data (and hence no timestamps) in the file.
        else: self.logger.warning("Write timestamps called, but h5 file already closed. No timestamps will be written.")

    def finalise(self):
        """Write any final information to file and mark file as not current."""
        if self.h5_file is not None:
            self.write_timestamps()
        self.h5_file = None

    def drop_sdisp_ip(self, ip):
        self.logger.info("Removing ip %s from the signal display list." % (ip))
        del self.sdisp_ips[ip]

    def add_sdisp_ip(self, ip, port):
        self.logger.info("Adding %s:%s to signal display list. Starting transport..." % (ip,port))
        self.sdisp_ips[ip] = spead.Transmitter(spead.TransportUDPtx(ip, port))
        if self._sd_metadata is not None:
            mdata = copy.deepcopy(self._sd_metadata)
            self.sdisp_ips[ip].send_heap(mdata)
             # new connection requires headers...

    def set_timeseries_mask(self,maskstr):
        self.logger.info("Setting timeseries mask to %s" % (maskstr))
        self.timeseriesmaskind,self.maskedsum_weightedmask,ignoreflag0,ignoreflag1=sdispdata.parse_timeseries_mask(maskstr,self.sd_frame.shape[0])

    def percsort(self,data,flags=None):
        """ data is one timestamps worth of [spectrum,bls] abs data
            sorts this collection of data into 0% 100% 25% 75% 50%
            return shape is [nchannels,5]
        """
        nchannels,nsignals = data.shape
        if (flags is None):
            flags = np.zeros([nchannels, 5], dtype=np.uint8)
        else:
            anyflags = np.any(flags,axis=1)#all percentiles of same collection have same flags
            flags = np.c_[anyflags, anyflags, anyflags, anyflags, anyflags].astype(np.uint8)
        if (nsignals in self.percentile_instances.keys()):
            perc = self.percentile_instances[nsignals]
            perc.buffer('src').set(self.command_queue,data)
            perc()
            out = perc.buffer('dest').get(self.command_queue)
        else:
            out = np.percentile(data, [0, 100, 25, 75, 50], axis=1)
        return [out.transpose(), flags]

    def _send_visibilities(self, tx, heap_cnt, vis, flags, ts_rel):
        ig = spead.ItemGroup()
        ig.heap_cnt = heap_cnt
        ig.add_item(name='correlator_data', description="Visibilities",
                ndarray=vis, init_val=vis)
        ig.add_item(name='flags', description="Flags for visibilities",
                ndarray=flags, init_val=flags)
        ig.add_item(name='timestamp', description="Seconds since sync time",
                shape=[], fmt=spead.mkfmt(('f', 64)),
                init_val=ts_rel)
        tx.send_heap(ig.get_heap())

    def _append_visibilities(self, vis, flags, ts):
        # resize datasets
        h5_cbf = self.h5_file[cbf_data_dataset]
        h5_flags = self.h5_file[flags_dataset]
        idx = h5_cbf.shape[0]
        h5_cbf.resize(idx+1, axis=0)
        h5_flags.resize(idx+1, axis=0)

        # Complex values are written to file as an extra dimension of size 2,
        # rather than as structs. The view() method only works on
        # contiguous data. Revisit this later to see if either the HDF5
        # file format can be changed to store complex data (rather than
        # having a real/imag axis for reals), or one can use
        # np.lib.stride_tricks to work around the limitation on view().
        vis = np.ascontiguousarray(vis)
        vis = vis.view(np.float32).reshape(list(vis.shape) + [2])
        h5_cbf[idx] = vis
        h5_flags[idx] = flags
        self.timestamps.append(ts)
        self.h5_file.flush()

    def _initialise(self, ig_cbf):
        """Initialise variables on reception of the first usable dump."""
        # set up baseline mask
        self.baseline_mask = range(self.cbf_attr['n_bls'].value)
         # default mask is to include all known baselines
        if self._script_ants is not None:
         # we need to calculate a baseline_mask to match the specified script_ants
            self.cbf_attr['bls_ordering'].value = self.set_baseline_mask(self.cbf_attr['bls_ordering'].value)
        baselines = len(self.baseline_mask)
        channels = self.cbf_attr['n_chans'].value
        n_accs = self.cbf_attr['n_accs'].value

         # we need to create the raw datasets.
        data_item = ig_cbf.get_item('xeng_raw')
        new_shape = list(data_item.shape)
        new_shape[-2] = baselines
        self.logger.info("Creating cbf_data dataset with shape: {0}, dtype: {1}".format(str(new_shape),np.float32))
        self.h5_file.create_dataset(cbf_data_dataset, [0] + new_shape, maxshape=[None] + new_shape, dtype=np.float32)
        self.h5_file.create_dataset(flags_dataset, [0] + new_shape[:-1], maxshape=[None] + new_shape[:-1], dtype=np.uint8)

        # Configure time averaging
        self.time_average_dumps = max(1, int(round(self.output_int_time / self.cbf_attr['int_time'].value)))
        self.output_int_time = self.time_average_dumps * self.cbf_attr['int_time'].value
        self.logger.info("Averaging {0} input dumps per output dump".format(self.time_average_dumps))
        self.group_interval = 2 * channels * n_accs * self.time_average_dumps
        self.group_start_ts = ig_cbf['timestamp']
        self.group_ts = []

        # configure the signal processing blocks
        self.proc = self.proc_template.instantiate(
                self.command_queue, channels, (0, channels), baselines)
        self.proc.set_scale(1.0 / n_accs)
        self.proc.ensure_all_bound()
        permutation, self.cbf_attr['bls_ordering'].value = \
                self.baseline_permutation(self.cbf_attr['bls_ordering'].value)
        self.proc.buffer('permutation').set(self.command_queue, np.asarray(permutation, dtype=np.uint16))
        self.proc.start_sum()

        # TODO: configure van_vleck once implemented
        for description in self.proc.descriptions():
            self.write_process_log(*description)

        self.collectionproducts,ignorepercrunavg=sdispdata.set_bls(self.cbf_attr['bls_ordering'].value)
        self.timeseriesmaskind,ignoreflag0,ignoreflag1=sdispdata.parse_timeseries_mask('',channels)
        self.percentile_instances = {}
        for ip,iproducts in enumerate(self.collectionproducts):
            plen = len(iproducts)
            if (plen not in self.percentile_instances.keys()):
                template = perc5.Percentile5Template(self.context, max_columns=plen)
                self.percentile_instances[plen] = template.instantiate(self.command_queue, (channels,plen))
                self.percentile_instances[plen].ensure_all_bound()

        # initialise the signal display data frame
        self.sd_frame = np.zeros((self.cbf_attr['n_chans'].value,len(self.baseline_mask),2),dtype=np.float32)
        self.send_sd_metadata()

    def _finish_group(self):
        """Finalise averaging of a group of input dumps and emit an output dump"""
        self.proc.end_sum()
        flags = self.proc.buffer('spec_flags').get(self.command_queue)
        vis = self.proc.buffer('spec_vis').get(self.command_queue)
        vis = np.ascontiguousarray(vis)

        ts_rel = np.mean(self.group_ts) / self.cbf_attr['scale_factor_timestamp'].value
        ts = self.cbf_attr['sync_time'].value + ts_rel
        self._send_visibilities(self.tx_spectral, self.group_start_ts, vis, flags, ts_rel)
        if self.h5_file is not None:
            self._append_visibilities(vis, flags, ts)

        #### Send signal display information
        self.ig_sd['sd_timestamp'] = int(ts * 100)
        self.ig_sd['sd_data'] = vis
        #populate new datastructure to supersede sd_data
        self.ig_sd['sd_timeseries'] = np.mean(vis[self.timeseriesmaskind,:],axis=0)

        nchans=self.sd_frame.shape[0]
        nperccollections=8
        nperclevels=5
        npercproducts=nperccollections*nperclevels
        percdata=np.tile(np.float32(np.nan), [nchans, npercproducts])
        percflags=np.zeros([nchans,npercproducts],dtype=np.uint8)
        for ip,iproducts in enumerate(self.collectionproducts):
            if (len(iproducts)>0):
                pdata,pflags=self.percsort(np.abs(vis[:,iproducts]),None if (flags is None) else flags[:,iproducts])
                percdata[:,ip*nperclevels:(ip+1)*nperclevels]=pdata
                percflags[:,ip*nperclevels:(ip+1)*nperclevels]=pflags

        self.ig_sd['sd_percspectrum'] = percdata.astype(np.float32)
        self.ig_sd['sd_percspectrumflags'] = percflags.astype(np.uint8)

         # send out a copy of the data we are writing to disk. In the future this will need to be rate limited to some extent
        self.ig_sd['sd_flags'] = flags
         # send out RFI flags with the data
        self.send_sd_data(self.ig_sd.get_heap())

        self.logger.info("Finished dump group with raw timestamps {0} (local: {1:.3f})".format(
            self.group_ts, time.time()))
        #### Prepare for the next group
        self.proc.start_sum()
        self.group_ts = []

    def run(self):
        self.logger.debug("Initialising SPEAD transports at %f" % time.time())
        self.logger.info("CBF SPEAD stream reception on {0}:{1}".format(self.cbf_spead_host, self.cbf_spead_port))
        if self.cbf_spead_host[:self.cbf_spead_host.find('.')] in MULTICAST_PREFIXES:
         # if we have a multicast address we need to subscribe to the appropriate groups...
            sock = socket.socket(socket.AF_INET, socket.SOCK_DGRAM, socket.IPPROTO_UDP)
            sock.setsockopt(socket.SOL_SOCKET, socket.SO_REUSEADDR, 1)
            if self.cbf_spead_host.rfind("+") > 0:
                host_base, host_number = self.cbf_spead_host.split("+")
                hosts = ["{0}.{1}".format(host_base[:host_base.rfind('.')],int(host_base[host_base.rfind('.')+1:])+x) for x in range(int(host_number)+1)]
            else:
                hosts = [self.cbf_spead_host]
            for h in hosts:
                mreq = struct.pack("4sl", socket.inet_aton(h), socket.INADDR_ANY)
                sock.setsockopt(socket.IPPROTO_IP, socket.IP_ADD_MEMBERSHIP, mreq)
                 # subscribe to each of these hosts
            self.logger.info("Subscribing to the following multicast addresses: {0}".format(hosts))
        rx = spead.TransportUDPrx(self.cbf_spead_port, pkt_count=1024, buffer_size=51200000)
        self.tx_spectral = spead.Transmitter(spead.TransportUDPtx(
            self.spectral_spead_host, self.spectral_spead_port, self.spectral_spead_rate))
        ig_cbf = spead.ItemGroup()
        idx = 0
        self.status_sensor.set_value("idle")
        datasets = {}
        datasets_index = {}
        current_dbe_target = ''
        dbe_target_since = 0.0
        current_ant_activities = {}
        ant_activities_since = {}
         # track the current DBE target and antenna activities via sensor updates
        sd_timestamp = None

        for heap in spead.iterheaps(rx):
            st = time.time()
            if idx == 0:
                self.status_sensor.set_value("capturing")

            #### Update the telescope model

            ig_cbf.update(heap)
            self.model.update_from_ig(ig_cbf, proxy_path=self.cbf_name)
             # any interesting attributes will now end up in the model
             # this means we are only really interested in actual data now
            if not ig_cbf._names.has_key('xeng_raw'): self.logger.warning("CBF Data received but either no metadata or xeng_raw group is present"); continue
            if not ig_cbf._names.has_key('timestamp'): self.logger.warning("No timestamp received for current data frame - discarding"); continue
            data_ts = ig_cbf['timestamp']
            data_item = ig_cbf.get_item('xeng_raw')
            if not data_item._changed:
                self.logger.debug("Xeng_raw is unchanged")
                continue
             # we have new data...

             # check to see if our CBF model is valid
             # i.e. make sure any attributes marked as critical are present
            if not self.cbf_component.is_valid(check_sensors=False):
                self.logger.warning("CBF Component Model is not currently valid as critical attribute items are missing. Data will be discarded until these become available.")
                continue

            ##### Configure datasets and other items now that we have complete metadata
            if idx == 0:
<<<<<<< HEAD
                self._initialise(ig_cbf)
=======
                # set up baseline mask
                self.baseline_mask = range(self.cbf_attr['n_bls'].value)
                 # default mask is to include all known baselines
                if self._script_ants is not None:
                 # we need to calculate a baseline_mask to match the specified script_ants
                    self.cbf_attr['bls_ordering'].value = self.set_baseline_mask(self.cbf_attr['bls_ordering'].value)

                 # we need to create the raw and timestamp datasets.
                new_shape = list(data_item.shape)
                new_shape[-2] = len(self.baseline_mask)
                self.logger.info("Creating cbf_data dataset with shape: {0}, dtype: {1}".format(str(new_shape),np.float32))
                self.h5_file.create_dataset(cbf_data_dataset, [1] + new_shape, maxshape=[None] + new_shape, dtype=np.float32)
                self.h5_file.create_dataset(flags_dataset, [1] + new_shape[:-1], maxshape=[None] + new_shape[:-1], dtype=np.uint8)

                # configure the signal processing blocks
                channels = self.cbf_attr['n_chans'].value
                baselines = len(self.baseline_mask)
                self.proc = self.proc_template.instantiate(
                        self.command_queue, channels, (0, channels), baselines)
                self.proc.set_scale(1.0 / self.cbf_attr['n_accs'].value)
                self.proc.ensure_all_bound()
                permutation, self.cbf_attr['bls_ordering'].value = \
                        self.baseline_permutation(self.cbf_attr['bls_ordering'].value)
                self.proc.buffer('permutation').set(self.command_queue, np.asarray(permutation, dtype=np.uint16))

                # TODO: configure van_vleck once implemented
                for description in self.proc.descriptions():
                    self.write_process_log(*description)

                self.collectionproducts,ignorepercrunavg=sdispdata.set_bls(self.cbf_attr['bls_ordering'].value)
                self.timeseriesmaskind,self.maskedsum_weightedmask,ignoreflag0,ignoreflag1=sdispdata.parse_timeseries_mask('',channels)
                self.maskedsum_instance = maskedsum.MaskedSumTemplate(self.context).instantiate(self.command_queue, (channels,baselines))
                self.maskedsum_instance.ensure_all_bound()                
                self.percentile_instances = {}
                for ip,iproducts in enumerate(self.collectionproducts):
                    plen = len(iproducts)
                    if (plen not in self.percentile_instances.keys()):
                        template = percentile.Percentile5Template(self.context, max_columns=plen)
                        self.percentile_instances[plen] = template.instantiate(self.command_queue, (channels,plen))
                        self.percentile_instances[plen].ensure_all_bound()
            else:
                 # resize datasets
                self.h5_file[cbf_data_dataset].resize(idx+1, axis=0)
                self.h5_file[flags_dataset].resize(idx+1, axis=0)
>>>>>>> aa327598

            if data_ts < self.group_start_ts:
                self.logger.warning("Received heap from the past, ignoring")
                continue
            if data_ts >= self.group_start_ts + self.group_interval:
                self._finish_group()
                skip_groups = (data_ts - self.group_start_ts) // self.group_interval
                self.group_start_ts += skip_groups * self.group_interval

            ##### Generate timestamps
            current_ts_rel = data_ts / self.cbf_attr['scale_factor_timestamp'].value
            current_ts = self.cbf_attr['sync_time'].value + current_ts_rel
            self._my_sensors["last-dump-timestamp"].set_value(current_ts)

            ##### Perform data processing
            masked_data = data_item.get_value()[...,self.baseline_mask,:]
            self.proc.buffer('vis_in').set(self.command_queue, masked_data)
            self.proc()
<<<<<<< HEAD
            self.group_ts.append(data_ts)

            #### Done with reading this frame
=======
            self.proc.end_sum()

            flags = self.proc.buffer('spec_flags').get(self.command_queue)
            vis = self.proc.buffer('spec_vis').get(self.command_queue)
            orig_vis = vis
            # Complex values are written to file as an extra dimension of size 2,
            # rather than as structs. The view() method only works on
            # contiguous data. Revisit this later to see if either the HDF5
            # file format can be changed to store complex data (rather than
            # having a real/imag axis for reals), or one can use
            # np.lib.stride_tricks to work around the limitation on view().
            vis = np.ascontiguousarray(vis)
            self._send_visibilities(tx_spectral, heap.heap_cnt, vis, flags, current_ts_rel)
            vis = vis.view(np.float32).reshape(list(vis.shape) + [2])
            self.h5_file[flags_dataset][idx] = flags
            self.h5_file[cbf_data_dataset][idx] = vis

            #### Send signal display information
            self.ig_sd['sd_timestamp'] = int(current_ts * 100)
            self.ig_sd['sd_data'] = vis
            #populate new datastructure to supersede sd_data

            if (self.maskedsum_instance is None):
                self.ig_sd['sd_timeseries'] = np.mean(vis[self.timeseriesmaskind,:],axis=0)
            else:
                self.maskedsum_instance.buffer('mask').set(self.command_queue,self.maskedsum_weightedmask)
                self.maskedsum_instance.buffer('src').set(self.command_queue,orig_ovis)
                self.maskedsum_instance()
                out = self.maskedsum_instance.buffer('dest').get(self.command_queue)
                self.ig_sd['sd_timeseries'] = np.c_[out.real,out.imag]

            nchans=self.sd_frame.shape[0]
            nperccollections=8
            nperclevels=5
            npercproducts=nperccollections*nperclevels
            percdata=np.tile(np.float32(np.nan), [nchans, npercproducts])
            percflags=np.zeros([nchans,npercproducts],dtype=np.uint8)
            for ip,iproducts in enumerate(self.collectionproducts):
                if (len(iproducts)>0):
                    pdata,pflags=self.percsort(np.abs(vis.astype(np.float32).view(np.complex64)[:,iproducts,0]),None if (flags is None) else flags[:,iproducts])
                    percdata[:,ip*nperclevels:(ip+1)*nperclevels]=pdata
                    percflags[:,ip*nperclevels:(ip+1)*nperclevels]=pflags

            self.ig_sd['sd_percspectrum'] = percdata.astype(np.float32)
            self.ig_sd['sd_percspectrumflags'] = percflags.astype(np.uint8)

             # send out a copy of the data we are writing to disk. In the future this will need to be rate limited to some extent
            self.ig_sd['sd_flags'] = flags
             # send out RFI flags with the data
            self.send_sd_data(self.ig_sd.get_heap())

            #### Done with writing this frame
>>>>>>> aa327598
            idx += 1
            self.pkt_sensor.set_value(idx)
            tt = time.time() - st
            self.logger.info("Captured CBF dump with timestamp %i (local: %.3f, process_time: %.2f, index: %i)" % (current_ts, tt+st, tt, idx))

        #### Stop received.

        if len(self.group_ts) > 0:
            # Partial group
            self._finish_group()
        self.logger.info("CBF ingest complete at %f" % time.time())
        self.tx_spectral.end()
        self.tx_spectral = None
        if self.proc is not None:   # Could be None if no heaps arrived
            self.logger.debug("\nProcessing Blocks\n=================\n")
            for description in self.proc.descriptions():
                self.logger.debug("\t".join([str(x) for x in description]))
        self.status_sensor.set_value("complete")<|MERGE_RESOLUTION|>--- conflicted
+++ resolved
@@ -79,7 +79,7 @@
 
 class CBFIngest(threading.Thread):
     @classmethod
-    def create_proc_template(cls, context):
+    def _create_proc_template(cls, context):
         flag_value = 1 << sp.IngestTemplate.flag_names.index('detected_rfi')
         # TODO: these parameters should probably come from somewhere else
         # (particularly cont_factor).
@@ -373,12 +373,14 @@
             self.write_process_log(*description)
 
         self.collectionproducts,ignorepercrunavg=sdispdata.set_bls(self.cbf_attr['bls_ordering'].value)
-        self.timeseriesmaskind,ignoreflag0,ignoreflag1=sdispdata.parse_timeseries_mask('',channels)
+        self.timeseriesmaskind,self.maskedsum_weightedmask,ignoreflag0,ignoreflag1=sdispdata.parse_timeseries_mask('',channels)
+        self.maskedsum_instance = maskedsum.MaskedSumTemplate(self.context).instantiate(self.command_queue, (channels,baselines))
+        self.maskedsum_instance.ensure_all_bound()
         self.percentile_instances = {}
         for ip,iproducts in enumerate(self.collectionproducts):
             plen = len(iproducts)
             if (plen not in self.percentile_instances.keys()):
-                template = perc5.Percentile5Template(self.context, max_columns=plen)
+                template = percentile.Percentile5Template(self.context, max_columns=plen)
                 self.percentile_instances[plen] = template.instantiate(self.command_queue, (channels,plen))
                 self.percentile_instances[plen].ensure_all_bound()
 
@@ -400,10 +402,19 @@
             self._append_visibilities(vis, flags, ts)
 
         #### Send signal display information
+        vis_float = vis.view(np.float32).reshape(list(vis.shape) + [2])
         self.ig_sd['sd_timestamp'] = int(ts * 100)
-        self.ig_sd['sd_data'] = vis
+        self.ig_sd['sd_data'] = vis_float
         #populate new datastructure to supersede sd_data
-        self.ig_sd['sd_timeseries'] = np.mean(vis[self.timeseriesmaskind,:],axis=0)
+
+        if (self.maskedsum_instance is None):
+            self.ig_sd['sd_timeseries'] = np.mean(vis_float[self.timeseriesmaskind,:],axis=0)
+        else:
+            self.maskedsum_instance.buffer('mask').set(self.command_queue,self.maskedsum_weightedmask)
+            self.maskedsum_instance.buffer('src').set(self.command_queue,vis)
+            self.maskedsum_instance()
+            out = self.maskedsum_instance.buffer('dest').get(self.command_queue)
+            self.ig_sd['sd_timeseries'] = np.c_[out.real,out.imag]
 
         nchans=self.sd_frame.shape[0]
         nperccollections=8
@@ -491,54 +502,7 @@
 
             ##### Configure datasets and other items now that we have complete metadata
             if idx == 0:
-<<<<<<< HEAD
                 self._initialise(ig_cbf)
-=======
-                # set up baseline mask
-                self.baseline_mask = range(self.cbf_attr['n_bls'].value)
-                 # default mask is to include all known baselines
-                if self._script_ants is not None:
-                 # we need to calculate a baseline_mask to match the specified script_ants
-                    self.cbf_attr['bls_ordering'].value = self.set_baseline_mask(self.cbf_attr['bls_ordering'].value)
-
-                 # we need to create the raw and timestamp datasets.
-                new_shape = list(data_item.shape)
-                new_shape[-2] = len(self.baseline_mask)
-                self.logger.info("Creating cbf_data dataset with shape: {0}, dtype: {1}".format(str(new_shape),np.float32))
-                self.h5_file.create_dataset(cbf_data_dataset, [1] + new_shape, maxshape=[None] + new_shape, dtype=np.float32)
-                self.h5_file.create_dataset(flags_dataset, [1] + new_shape[:-1], maxshape=[None] + new_shape[:-1], dtype=np.uint8)
-
-                # configure the signal processing blocks
-                channels = self.cbf_attr['n_chans'].value
-                baselines = len(self.baseline_mask)
-                self.proc = self.proc_template.instantiate(
-                        self.command_queue, channels, (0, channels), baselines)
-                self.proc.set_scale(1.0 / self.cbf_attr['n_accs'].value)
-                self.proc.ensure_all_bound()
-                permutation, self.cbf_attr['bls_ordering'].value = \
-                        self.baseline_permutation(self.cbf_attr['bls_ordering'].value)
-                self.proc.buffer('permutation').set(self.command_queue, np.asarray(permutation, dtype=np.uint16))
-
-                # TODO: configure van_vleck once implemented
-                for description in self.proc.descriptions():
-                    self.write_process_log(*description)
-
-                self.collectionproducts,ignorepercrunavg=sdispdata.set_bls(self.cbf_attr['bls_ordering'].value)
-                self.timeseriesmaskind,self.maskedsum_weightedmask,ignoreflag0,ignoreflag1=sdispdata.parse_timeseries_mask('',channels)
-                self.maskedsum_instance = maskedsum.MaskedSumTemplate(self.context).instantiate(self.command_queue, (channels,baselines))
-                self.maskedsum_instance.ensure_all_bound()                
-                self.percentile_instances = {}
-                for ip,iproducts in enumerate(self.collectionproducts):
-                    plen = len(iproducts)
-                    if (plen not in self.percentile_instances.keys()):
-                        template = percentile.Percentile5Template(self.context, max_columns=plen)
-                        self.percentile_instances[plen] = template.instantiate(self.command_queue, (channels,plen))
-                        self.percentile_instances[plen].ensure_all_bound()
-            else:
-                 # resize datasets
-                self.h5_file[cbf_data_dataset].resize(idx+1, axis=0)
-                self.h5_file[flags_dataset].resize(idx+1, axis=0)
->>>>>>> aa327598
 
             if data_ts < self.group_start_ts:
                 self.logger.warning("Received heap from the past, ignoring")
@@ -557,64 +521,9 @@
             masked_data = data_item.get_value()[...,self.baseline_mask,:]
             self.proc.buffer('vis_in').set(self.command_queue, masked_data)
             self.proc()
-<<<<<<< HEAD
             self.group_ts.append(data_ts)
 
             #### Done with reading this frame
-=======
-            self.proc.end_sum()
-
-            flags = self.proc.buffer('spec_flags').get(self.command_queue)
-            vis = self.proc.buffer('spec_vis').get(self.command_queue)
-            orig_vis = vis
-            # Complex values are written to file as an extra dimension of size 2,
-            # rather than as structs. The view() method only works on
-            # contiguous data. Revisit this later to see if either the HDF5
-            # file format can be changed to store complex data (rather than
-            # having a real/imag axis for reals), or one can use
-            # np.lib.stride_tricks to work around the limitation on view().
-            vis = np.ascontiguousarray(vis)
-            self._send_visibilities(tx_spectral, heap.heap_cnt, vis, flags, current_ts_rel)
-            vis = vis.view(np.float32).reshape(list(vis.shape) + [2])
-            self.h5_file[flags_dataset][idx] = flags
-            self.h5_file[cbf_data_dataset][idx] = vis
-
-            #### Send signal display information
-            self.ig_sd['sd_timestamp'] = int(current_ts * 100)
-            self.ig_sd['sd_data'] = vis
-            #populate new datastructure to supersede sd_data
-
-            if (self.maskedsum_instance is None):
-                self.ig_sd['sd_timeseries'] = np.mean(vis[self.timeseriesmaskind,:],axis=0)
-            else:
-                self.maskedsum_instance.buffer('mask').set(self.command_queue,self.maskedsum_weightedmask)
-                self.maskedsum_instance.buffer('src').set(self.command_queue,orig_ovis)
-                self.maskedsum_instance()
-                out = self.maskedsum_instance.buffer('dest').get(self.command_queue)
-                self.ig_sd['sd_timeseries'] = np.c_[out.real,out.imag]
-
-            nchans=self.sd_frame.shape[0]
-            nperccollections=8
-            nperclevels=5
-            npercproducts=nperccollections*nperclevels
-            percdata=np.tile(np.float32(np.nan), [nchans, npercproducts])
-            percflags=np.zeros([nchans,npercproducts],dtype=np.uint8)
-            for ip,iproducts in enumerate(self.collectionproducts):
-                if (len(iproducts)>0):
-                    pdata,pflags=self.percsort(np.abs(vis.astype(np.float32).view(np.complex64)[:,iproducts,0]),None if (flags is None) else flags[:,iproducts])
-                    percdata[:,ip*nperclevels:(ip+1)*nperclevels]=pdata
-                    percflags[:,ip*nperclevels:(ip+1)*nperclevels]=pflags
-
-            self.ig_sd['sd_percspectrum'] = percdata.astype(np.float32)
-            self.ig_sd['sd_percspectrumflags'] = percflags.astype(np.uint8)
-
-             # send out a copy of the data we are writing to disk. In the future this will need to be rate limited to some extent
-            self.ig_sd['sd_flags'] = flags
-             # send out RFI flags with the data
-            self.send_sd_data(self.ig_sd.get_heap())
-
-            #### Done with writing this frame
->>>>>>> aa327598
             idx += 1
             self.pkt_sensor.set_value(idx)
             tt = time.time() - st
