"""Class for ingesting data, processing it, and sending L0 visibilities onwards."""

from __future__ import division, print_function, absolute_import
import time
import fractions
import logging

import numpy as np

import trollius
from trollius import From, Return

import spead2
import spead2.send
import spead2.recv
import spead2.send.trollius
import spead2.recv.trollius

from katcp import Sensor

from katsdpsigproc import resource
import katsdpsigproc.rfi.device as rfi

import katsdpservices

import katsdptelstate
from katsdptelstate.endpoint import endpoints_to_str

from . import utils, receiver, sender, sigproc


logger = logging.getLogger(__name__)
# Attributes that are required for data to be correctly ingested
CBF_CRITICAL_ATTRS = frozenset([
    'adc_sample_rate', 'n_chans', 'n_chans_per_substream', 'n_accs', 'bls_ordering',
    'bandwidth', 'center_freq',
    'sync_time', 'int_time', 'scale_factor_timestamp', 'ticks_between_spectra'])


class _TimeAverage(object):
    """Manages a collection of dumps that are averaged together at a specific
    cadence.

    This object never sees dump contents directly, only dump indices. When an
    index is added that is not part of the current group, :func:`flush`
    is called, which must be overloaded or set to a callback function.

    Parameters
    ----------
    ratio : int
        Number of input dumps per output dump

    Attributes
    ----------
    ratio : int
        number of input dumps per output dump
    _start_idx : int
        Index of first dump in the current group, or ``None`` if no dumps have been seen.
        There is at least one dump in the current group if and only if this is
        not ``None``.
    """
    def __init__(self, ratio):
        self.ratio = ratio
        self._start_idx = None

    def _warp_start(self, idx):
        """Set :attr:`start_idx` to the smallest multiple of ratio that is <= idx."""
        self._start_idx = idx // self.ratio * self.ratio

    def add_index(self, idx):
        """Record that a dump with a given index has arrived and is about to
        be processed. This may call :func:`flush`."""

        if self._start_idx is None:
            self._warp_start(idx)
        elif idx >= self._start_idx + self.ratio:
            self.flush(self._start_idx // self.ratio)
            self._warp_start(idx)

    def flush(self, out_idx):
        raise NotImplementedError

    def finish(self, flush=True):
        """Flush if not empty and `flush` is true, and reset to initial state"""
        if self._start_idx is not None and flush:
            self.flush(self._start_idx // self.ratio)
        self._start_idx = None


def _mid_timestamp_rel(time_average, receiver, idx):
    """Convert an output dump index into a timestamp.

    Parameters
    ----------
    time_average : :class:`_TimeAverage`
        Averager, used to get the ratio of input to output dumps
    receiver : :class:`.Receiver`
        Receiver, used to get CBF attributes, start timestamp and interval
    idx : int
        Output dump index

    Returns
    -------
    ts_rel : float
        Time in seconds from CBF sync time to the middle of the dump
    """
    ts_raw = (idx + 0.5) * time_average.ratio * receiver.interval + receiver.timestamp_base
    return ts_raw / receiver.cbf_attr['scale_factor_timestamp']


def _split_array(x, dtype):
    """Return a view of x which has one extra dimension. Each element is x is
    treated as some number of elements of type `dtype`, whose size must divide
    into the element size of `x`."""
    in_dtype = x.dtype
    out_dtype = np.dtype(dtype)
    if in_dtype.hasobject or out_dtype.hasobject:
        raise ValueError('dtypes containing objects are not supported')
    if in_dtype.itemsize % out_dtype.itemsize != 0:
        raise ValueError('item size does not evenly divide')

    interface = dict(x.__array_interface__)
    if interface.get('mask', None) is not None:
        raise ValueError('masked arrays are not supported')
    interface['shape'] = x.shape + (in_dtype.itemsize // out_dtype.itemsize,)
    if interface['strides'] is not None:
        interface['strides'] = x.strides + (out_dtype.itemsize,)
    interface['typestr'] = out_dtype.str
    interface['descr'] = out_dtype.descr
    return np.asarray(np.lib.stride_tricks.DummyArray(interface, base=x))


class ChannelRanges(object):
    """
    Tracks the various channel ranges involved in ingest. Each channel range
    is represented as a pair of integers (start and past-the-end), relative to
    the full band being correlated by CBF.

    Parameters
    ----------
    servers : int
        Number of servers jointly producing the output
    server_id : int
        Zero-based index of this server amongst `servers`
    channels : int
        Number of input channels from CBF
    cont_factor : int
        Number of output channels averaged to produce a continuum output channel
    sd_cont_factor : int
        Number of channels averaged to produce a signal display continuum channel
    streams : int
        Number of input streams available for subscription (must divide `channels`)
    guard : int
        Minimum number of channels to keep on either side of the output for RFI
        flagging.
    all_output : :class:`katsdpingest.utils.Range`
        Output spectral channel range
    all_sd_output : :class:`katsdpingest.utils.Range`
        Signal display channel range

    Raises
    ------
    ValueError
        if `channels` is not a multiple of `cont_factor`, `sd_cont_factor` and
        `streams`
    ValueError
        if the length of `all_output` or `all_sd_output` is not a multiple of
        `servers`.
    ValueError
        if the per-server `output` is not aligned to `cont_factor`
    ValueError
        if the per-server `sd_output` is not aligned to `sd_cont_factor`
    ValueError
        if `all_output` or `all_sd_output` overflows the whole channel range

    Attributes
    ----------
    cont_factor : int
        Number of output channels averaged to produce a continuum output channel
    sd_cont_factor : int
        Number of channels averaged to produce a signal display continuum channel
    guard : int
        Minimum number of channels to keep on either side of the output for RFI
        flagging.
    cbf : :class:`katsdpingest.utils.Range`
        The full range of channels correlated by CBF (first element is always
        0)
    subscribed : :class:`katsdpingest.utils.Range`
        The set of channels we receive from the CBF from our multicast
        subscriptions (subset of `cbf`)
    input : :class:`katsdpingest.utils.Range`
        The set of channels transferred to the compute device (subset of
        `subscribed`).
    computed : :class:`katsdpingest.utils.Range`
        The set of channels for which we compute visibilities, flags and
        weights on the compute device (subset of `input`). This will be inset
        from `input` by at least `guard`, except where there is insufficient space
        in `cbf`.

        These channels are all read back to host memory. This
        range is guaranteed to be a multiple of both the signal display and
        output continuum factors.
    output : :class:`katsdpingest.utils.Range`
        The set of channels placed in the L0 spectral output by this server
        (subset of `computed`). This range is guaranteed to be a multiple of
        the output continuum factor.
    all_output : :class:`katsdpingest.utils.Range`
        L0 spectral output channels produced by all the servers. This range is
        guaranteed to be a multiple of the output continuum factor.
    sd_output : :class:`katsdpingest.utils.Range`
        The set of channels placed in the signal display output by this server
        (subset of `computed`). This range is guaranteed to be a multiple of
        the signal display continuum factor.
    all_sd_output : :class:`katsdpingest.utils.Range`
        Signal display output channels produced by all the servers. This range
        is guaranteed to be a multiple of the signal display continuum
        factor.
    """

    def __init__(self, servers, server_id,
                 channels, cont_factor, sd_cont_factor, streams, guard,
                 all_output, all_sd_output):
        self.cont_factor = cont_factor
        self.sd_cont_factor = sd_cont_factor
        self.guard = guard
        self.cbf = utils.Range(0, channels)
        if not self.cbf.isaligned(streams):
            raise ValueError('channel count is not a multiple of the number of streams')
        if not self.cbf.isaligned(cont_factor):
            raise ValueError('channel count is not a multiple of the continuum factor')
        if not self.cbf.isaligned(sd_cont_factor):
            raise ValueError('channel count is not a multiple of the sd continuum factor')
        if not all_output.issubset(self.cbf):
            raise ValueError('output range overflows full channel range')
        if not all_sd_output.issubset(self.cbf):
            raise ValueError('sd output range overflows full channel range')
        self.all_output = all_output
        self.all_sd_output = all_sd_output
        self.output = all_output.split(servers, server_id)
        self.sd_output = all_sd_output.split(servers, server_id)
        if not self.output.isaligned(cont_factor):
            raise ValueError('output range is not aligned to continuum factor')
        if not self.sd_output.isaligned(sd_cont_factor):
            raise ValueError('sd output range is not aligned to continuum factor')
        # Compute least common multiple
        alignment = cont_factor * sd_cont_factor // fractions.gcd(cont_factor, sd_cont_factor)
        self.computed = self.output.union(self.sd_output).alignto(alignment)
        self.input = utils.Range(self.computed.start - guard, self.computed.stop + guard)
        self.input = self.input.intersection(self.cbf)
        stream_channels = channels // streams
        self.subscribed = self.input.alignto(stream_channels)
        assert self.subscribed.issubset(self.cbf)


class _ResourceSet(object):
    """Collection of device buffers with host staging areas.

    A resource set groups together
    - a :class:`katsdpsigproc.resource.Resource` containing a dict mapping
      names to :class:`katsdpsigproc.accel.DeviceArray`s.
    - N :class:`katsdpsigproc.resource.Resource`s containing dicts mapping
      names to :class:`katsdpsigproc.accel.HostArray`s.
    This provides N-buffered staging of data into or out of the device buffers.

    Parameters
    ----------
    proc : :class:`katsdpsigproc.accel.Operation`
        Processing operation from which the buffers will be found by name.
    names : list of str
        Names of buffers to find in `proc`
    N : int
        Number of host arrays to create for each buffer
    """
    def __init__(self, proc, names, N):
        if N <= 0:
            raise ValueError('_ResourceSet needs at least one buffer')
        buffers = {name: proc.buffer(name) for name in names}
        self._device = resource.Resource(buffers)
        self._host = []
        for i in range(N):
            host = {name: buffer.empty_like() for name, buffer in buffers.items()}
            self._host.append(resource.Resource(host))
        self._next = 0     # Next host buffer to return from acquire

    def acquire(self):
        """Acquire device resource and next available host resource."""
        ret = (self._device.acquire(), self._host[self._next].acquire())
        self._next += 1
        if self._next == len(self._host):
            self._next = 0
        return ret


def get_cbf_attr(telstate, cbf_name):
    """Load the configuration of the CBF stream from a telescope state.

    Parameters
    ----------
    telstate : :class:`katsdptelstate.TelescopeState`
        Telescope state from which the CBF stream metadata is retrieved.
    cbf_name : str
        Name of the baseline-correlation-products stream
    """
    cbf_attr = {}
    telstate = utils.cbf_telstate_view(telstate, cbf_name)
    for attr in CBF_CRITICAL_ATTRS:
        cbf_attr[attr] = telstate[attr]
        logger.info('Setting cbf_attr %s to %r', attr, cbf_attr[attr])
    logger.info('All metadata received from telstate')
    return cbf_attr


def _convert_center_freq(old_channels, old_center_freq, old_bandwidth, new_channels):
    """Compute the center frequency of a channel range, given the center
    frequency and bandwidth of a different set of channels.

    The implementation is careful to avoid introducing rounding errors where the answer
    is an exactly representable value.
    """
    old_mid = (old_channels.start + old_channels.stop) / 2
    new_mid = (new_channels.start + new_channels.stop) / 2
    return old_center_freq + (new_mid - old_mid) * old_bandwidth / len(old_channels)


class BaselineOrdering(object):
    """Encapsulates lookup tables related to baseline ordering.

    Parameters
    ----------
    cbf_bls_ordering : list of pairs of str
        Input ordering.
    antenna_mask : iterable of str, optional
        If given, only those antennas in this set will be retained in the output.

    Attributes
    ----------
    permutation : list
        The permutation specifying the reordering. Element *i* indicates
        the position in the new order corresponding to element *i* of
        the original order, or -1 if the baseline was masked out.
    input_auto_baseline : list
        The post-permutation baseline index for each autocorrelation
    baseline_inputs : list
        Inputs (indexed as for `input_auto_baseline`) for each baseline
    sdp_bls_ordering : ndarray
        Replacement ordering, in the same format as `cbf_bls_ordering`
    percentile_ranges : list of pairs of int
        Intervals of the new ordering which get grouped together for percentile
        calculations.
    """

    def __init__(self, cbf_bls_ordering, antenna_mask=None):
        def keep(baseline):
            ant1 = baseline[0][:-1]
            ant2 = baseline[1][:-1]
            # Eliminate baselines that have a lower-numbered antenna as the
            # second input as these are almost certainly duplicates. This is only
            # a problem in single pol mode and could be removed in the future.
            if ant2 < ant1:
                return False
            if antenna_mask:
                return ant1 in antenna_mask and ant2 in antenna_mask
            else:
                return True

        def key(item):
            input1, input2 = item[1]
            pol1 = input1[-1]
            pol2 = input2[-1]
            return (input1[:-1] != input2[:-1], pol1 != pol2, pol1, pol2)

        def input_idx(input):
            try:
                return inputs.index(input)
            except ValueError:
                inputs.append(input)
                return len(inputs) - 1

        def get_collection_products(bls_ordering):
            """This is a clone (and cleanup) of :func:`katsdpdisp.data.set_bls`."""
            auto = []
            autohh = []
            autovv = []
            autohv = []
            cross = []
            crosshh = []
            crossvv = []
            crosshv = []
            for ibls, bls in enumerate(bls_ordering):
                if bls[0][:-1] == bls[1][:-1]:       # auto
                    if bls[0][-1] == bls[1][-1]:     # autohh or autovv
                        auto.append(ibls)
                        if bls[0][-1] == 'h':
                            autohh.append(ibls)
                        else:
                            autovv.append(ibls)
                    else:                            # autohv or vh
                        autohv.append(ibls)
                else:                                # cross
                    if bls[0][-1] == bls[1][-1]:     # crosshh or crossvv
                        cross.append(ibls)
                        if bls[0][-1] == 'h':
                            crosshh.append(ibls)
                        else:
                            crossvv.append(ibls)
                    else:                            # crosshv or vh
                        crosshv.append(ibls)
            return [auto, autohh, autovv, autohv, cross, crosshh, crossvv, crosshv]

        if antenna_mask is not None:
            antenna_mask = set(antenna_mask)
        # Eliminate baselines not covered by antenna_mask
        filtered = [x for x in enumerate(cbf_bls_ordering) if keep(x[1])]
        # Sort what's left
        reordered = sorted(filtered, key=key)
        # reordered contains the mapping from new position to original
        # position, but we need the inverse.
        self.permutation = [-1] * len(cbf_bls_ordering)
        for i in range(len(reordered)):
            self.permutation[reordered[i][0]] = i
        # Can now discard the indices from reordered
        reordered = [x[1] for x in reordered]
        # Construct input_auto_baseline and baseline_inputs
        inputs = []
        self.baseline_inputs = [[input_idx(x[0]), input_idx(x[1])] for x in reordered]
        self.input_auto_baseline = [-1] * len(inputs)
        for i, inputs in enumerate(self.baseline_inputs):
            if inputs[0] == inputs[1]:
                self.input_auto_baseline[inputs[0]] = i
        if -1 in self.input_auto_baseline:
            idx = self.input_auto_baseline.index(-1)
            raise ValueError('No auto-correlation baseline found for ' + inputs[idx])
        self.sdp_bls_ordering = np.array(reordered)

        # Collect percentile ranges
        collection_products = get_collection_products(self.sdp_bls_ordering)
        self.percentile_ranges = []
        for p in collection_products:
            if p:
                start = p[0]
                end = p[-1] + 1
                if not np.array_equal(np.arange(start, end), p):
                    raise ValueError("percentile baselines are not contiguous: {}".format(p))
                self.percentile_ranges.append((start, end))
            else:
                self.percentile_ranges.append((0, 0))


class TelstateReceiver(receiver.Receiver):
    """Receiver that uses telescope state to coordinate a shared first dump timestamp

    Parameters
    ----------
    telstate : :class:`katsdptelstate.TelescopeState`
        A telescope state view with a scope that is unique to the receiver instance.
    """
    def __init__(self, *args, **kwargs):
        self._telstate = kwargs.pop('telstate')
        super(TelstateReceiver, self).__init__(*args, **kwargs)

    def _first_timestamp(self, candidate):
        try:
            self._telstate.add('first_timestamp', candidate, immutable=True)
            return candidate
        except katsdptelstate.ImmutableKeyError:
            # A different ingest process beat us to it. Use its value.
            return self._telstate.get('first_timestamp')


class CBFIngest(object):
    """
    Ingest session.

    .. note:: The list of attributes is incomplete

    Attributes
    ----------
    input_resource : :class:`_ResourceSet`
        Resource wrapping the device buffers that contain inputs
    output_resource : :class:`_ResourceSet`
        Wrapper of the L0 output device buffers, namely `spec_vis`,
        `spec_flags`, `spec_weights` and `spec_weights_channel`, and the
        same for `cont_` (if enabled).
    sd_input_resource : :class:`_ResourceSet`
        Wrapper of the buffers that serve as inputs to signal display
        processing (currently `timeseries_weights`).
    sd_output_resource : :class:`_ResourceSet`
        Wrapper of the signal display output device buffers.
    proc_resource : :class:`katsdpsigproc.resource.Resource`
        The proc object, and the contents of all its buffers except for those
        covered by other resources above.
    rx : :class:`katsdpingest.receiver.Receiver`
        Receiver that combines data from the SPEAD streams into frames
    cbf_attr : dict
        Input stream attributes, as returned by :func:`get_cbf_attr`
    bls_ordering : :class:`BaselineOrdering`
        Baseline ordering and related tables
    telstate : :class:`katsdptelstate.TelescopeState`
        Global view of telescope state
    program_block_id : str
        Current program block ID, or ``None`` if not capturing
    """
    # To avoid excessive autotuning, the following parameters are quantised up
    # to the next element of these lists when generating templates. These
    # lists are also used by ingest_autotune.py for pre-tuning standard
    # configurations.
    tune_channels = [4096, 8192, 9216, 32768]
    tune_percentile_sizes = set()
    for ants in [2, 4, 8, 16, 32, 64]:
        tune_percentile_sizes.update({ants, 2 * ants, ants * (ants - 1) // 2, ants * (ants - 1)})
    tune_percentile_sizes = list(sorted(tune_percentile_sizes))

    @classmethod
    def _tune_next(cls, value, predef):
        """Return the smallest value in `predef` greater than or equal to
        `value`, or `value` if it is larger than the largest element of
        `predef`."""
        valid = [x for x in predef if x >= value]
        if valid:
            return min(valid)
        else:
            return value

    @classmethod
    def create_proc_template(cls, context, percentile_sizes, max_channels, excise, continuum):
        """Create a processing template. This is a potentially slow operation,
        since it invokes autotuning.

        Callers won't normally call this, since it is done by the constructor.
        It is provided for the pre-tuner.

        Parameters
        ----------
        context : :class:`katsdpsigproc.cuda.Context` or :class:`katsdpsigproc.opencl.Context`
            Context in which to compile device code
        percentile_sizes : list of int
            Sizes of baseline groupings, *after* any masking
        max_channels : int
            Maximum number of incoming channels to support
        excise : bool
            Excise flagged data by downweighting it massively
        continuum : bool
            Enable continuum averaging
        """
        # Quantise to reduce number of options to autotune
        max_percentile_sizes = [cls._tune_next(s, cls.tune_percentile_sizes)
                                for s in percentile_sizes]
        max_percentile_sizes = list(sorted(set(max_percentile_sizes)))
        max_channels = cls._tune_next(max_channels, cls.tune_channels)

        flag_value = 1 << sigproc.IngestTemplate.flag_names.index('ingest_rfi')
        background_template = rfi.BackgroundMedianFilterDeviceTemplate(
                context, width=13, use_flags=True)
        noise_est_template = rfi.NoiseEstMADTDeviceTemplate(context, max_channels=max_channels)
        threshold_template = rfi.ThresholdSimpleDeviceTemplate(
                context, transposed=True, flag_value=flag_value)
        flagger_template = rfi.FlaggerDeviceTemplate(
                background_template, noise_est_template, threshold_template)
        return sigproc.IngestTemplate(context, flagger_template,
                                      percentile_sizes=max_percentile_sizes,
                                      excise=excise, continuum=continuum)

    def _zero_counters(self):
        self.output_bytes = 0
        self.output_bytes_sensor.set_value(0)
        self.output_heaps = 0
        self.output_heaps_sensor.set_value(0)
        self.output_dumps = 0
        self.output_dumps_sensor.set_value(0)

    def _init_sensors(self, my_sensors):
        self._my_sensors = my_sensors
        self.output_bytes_sensor = self._my_sensors['output-bytes-total']
        self.output_heaps_sensor = self._my_sensors['output-heaps-total']
        self.output_dumps_sensor = self._my_sensors['output-dumps-total']
        self.status_sensor = self._my_sensors['status']
        self.status_sensor.set_value("init")
        self._zero_counters()

    def _init_baselines(self, antenna_mask):
        # Configure the masking and reordering of baselines
        self.bls_ordering = BaselineOrdering(self.cbf_attr['bls_ordering'], antenna_mask)
        if not len(self.bls_ordering.sdp_bls_ordering):
            raise ValueError('No baselines (bls_ordering = {}, antenna_mask = {})'.format(
                self.cbf_attr['bls_ordering'], antenna_mask))

    def _init_time_averaging(self, output_int_time, sd_int_time):
        output_ratio = max(1, int(round(output_int_time / self.cbf_attr['int_time'])))
        self._output_avg = _TimeAverage(output_ratio)
        self._output_avg.flush = self._flush_output
        logger.info("Averaging {0} input dumps per output dump".format(self._output_avg.ratio))

        sd_ratio = max(1, int(round(sd_int_time / self.cbf_attr['int_time'])))
        self._sd_avg = _TimeAverage(sd_ratio)
        self._sd_avg.flush = self._flush_sd
        logger.info("Averaging {0} input dumps per signal display dump".format(
                    self._sd_avg.ratio))

    def _init_proc(self, context, excise, continuum):
        percentile_sizes = list(set(r[1] - r[0] for r in self.bls_ordering.percentile_ranges))
        proc_template = self.create_proc_template(
            context, percentile_sizes, len(self.channel_ranges.input), excise, continuum)
        self.command_queue = proc_template.context.create_command_queue()
        self.proc = proc_template.instantiate(
                self.command_queue, len(self.channel_ranges.input),
                self.channel_ranges.computed.relative_to(self.channel_ranges.input),
                len(self.bls_ordering.input_auto_baseline),
                len(self.cbf_attr['bls_ordering']),
                len(self.bls_ordering.sdp_bls_ordering),
                self.channel_ranges.cont_factor,
                self.channel_ranges.sd_cont_factor,
                self.bls_ordering.percentile_ranges,
                threshold_args={'n_sigma': 11.0})
        self.proc.n_accs = self.cbf_attr['n_accs']
        self.proc.ensure_all_bound()
        self.proc.buffer('permutation').set(
            self.command_queue, np.asarray(self.bls_ordering.permutation, dtype=np.int16))
        self.proc.buffer('input_auto_baseline').set(
            self.command_queue, np.asarray(self.bls_ordering.input_auto_baseline, dtype=np.uint16))
        self.proc.buffer('baseline_inputs').set(
            self.command_queue, np.asarray(self.bls_ordering.baseline_inputs, dtype=np.uint16))
        self.proc.start_sum()
        self.proc.start_sd_sum()
        logger.debug("\nProcessing Blocks\n=================\n")
        for description in self.proc.descriptions():
            logger.debug("\t".join([str(x) for x in description]))

    def _init_resources(self):
        self.jobs = resource.JobQueue()
        self.proc_resource = resource.Resource(self.proc)
        self.input_resource = _ResourceSet(
            self.proc, ['vis_in', 'channel_flags', 'baseline_flags'], 2)
        self.output_resource = _ResourceSet(
            self.proc, [prefix + '_' + suffix
                        for prefix in self.tx
                        for suffix in ['vis', 'flags', 'weights', 'weights_channel']], 2)
        self.sd_input_resource = _ResourceSet(self.proc, ['timeseries_weights'], 2)
        sd_output_names = ['sd_cont_vis', 'sd_cont_flags', 'sd_spec_vis', 'sd_spec_flags',
                           'timeseries', 'timeseriesabs']
        for i in range(len(self.proc.percentiles)):
            base_name = 'percentile{}'.format(i)
            sd_output_names.append(base_name)
            sd_output_names.append(base_name + '_flags')
        self.sd_output_resource = _ResourceSet(self.proc, sd_output_names, 2)

    def _init_tx_one(self, args, arg_name, name, cont_factor):
        """Initialise a single transmit stream.

        If the stream has no endpoint specified, does nothing. Otherwise stores
        the :class:`VisSenderSet` into `self.tx[name]`.

        Parameters
        ----------
        args : :class:`argparse.Namespace`
            Command-line arguments
        arg_name : {'spectral', 'continuum'}
            Name used in command-line arguments
        name : {'spec', 'cont'}
            Name used in internal data structures
        cont_factor : int
            Continuum factor (1 for spectral product)
        """
        endpoints = getattr(args, 'l0_{}_spead'.format(arg_name))
        if not endpoints:
            return

        l0_flavour = spead2.Flavour(4, 64, 48)
        all_output = self.channel_ranges.all_output
        # Compute channel ranges relative to those computed
        spectral_channels = self.channel_ranges.output.relative_to(self.channel_ranges.computed)
        channels = utils.Range(spectral_channels.start // cont_factor,
                               spectral_channels.stop // cont_factor)
        baselines = len(self.bls_ordering.sdp_bls_ordering)
        if len(endpoints) % args.servers:
            raise ValueError('Number of endpoints ({}) not divisible by number of servers ({})'
                .format(len(endpoints), args.servers))
        endpoint_lo = (args.server_id - 1) * len(endpoints) // args.servers
        endpoint_hi = args.server_id * len(endpoints) // args.servers
        endpoints = endpoints[endpoint_lo:endpoint_hi]
        logger.info('Sending %s output to %s', arg_name, endpoints_to_str(endpoints))
        int_time = self.cbf_attr['int_time'] * self._output_avg.ratio
        tx = sender.VisSenderSet(
            spead2.ThreadPool(),
            endpoints,
            katsdpservices.get_interface_address(getattr(args, 'l0_{}_interface'.format(arg_name))),
            l0_flavour,
            int_time,
            channels,
            (self.channel_ranges.output.start - all_output.start) // cont_factor,
            len(all_output) // cont_factor,
            baselines)

        # Put attributes into telstate. This will be done by all the ingest
        # nodes, with the same values.
        prefix = getattr(args, 'l0_{}_name'.format(arg_name))
        view = self.telstate.view(prefix)
        utils.set_telstate_entry(view, 'n_chans', len(all_output) // cont_factor)
        utils.set_telstate_entry(view, 'n_chans_per_substream', tx.sub_channels)
        utils.set_telstate_entry(view, 'n_bls', baselines)
        utils.set_telstate_entry(view, 'bls_ordering', self.bls_ordering.sdp_bls_ordering)
        utils.set_telstate_entry(view, 'sync_time', self.cbf_attr['sync_time'])
        bandwidth = self.cbf_attr['bandwidth'] * len(all_output) / len(self.channel_ranges.cbf)
        center_freq = _convert_center_freq(self.channel_ranges.cbf,
                                           self.cbf_attr['center_freq'],
                                           self.cbf_attr['bandwidth'],
                                           all_output)
<<<<<<< HEAD
        utils.set_telstate_entry(view, 'bandwidth', bandwidth)
        utils.set_telstate_entry(view, 'center_freq', center_freq)
        utils.set_telstate_entry(view, 'channel_range', all_output.astuple())
        utils.set_telstate_entry(view, 'int_time', self._output_avg.int_time)
        utils.set_telstate_entry(view, 'src_streams', [self.src_stream])
=======
        self._set_telstate_entry('bandwidth', bandwidth, prefix)
        self._set_telstate_entry('center_freq', center_freq, prefix)
        self._set_telstate_entry('channel_range', all_output.astuple(), prefix)
        self._set_telstate_entry('int_time', int_time, prefix)
        if self.src_stream is not None:
            self._set_telstate_entry('src_streams', [self.src_stream], prefix)
>>>>>>> 53d894e6
        self.tx[name] = tx

    def _init_tx(self, args):
        self.tx = {}
        self._init_tx_one(args, 'spectral', 'spec', 1)
        self._init_tx_one(args, 'continuum', 'cont', self.channel_ranges.cont_factor)

    def _init_ig_sd(self):
        """Create a item group for signal displays."""
        sd_flavour = spead2.Flavour(4, 64, 48)
        inline_format = [('u', sd_flavour.heap_address_bits)]
        n_spec_channels = len(self.channel_ranges.sd_output)
        n_cont_channels = n_spec_channels // self.channel_ranges.sd_cont_factor
        all_spec_channels = len(self.channel_ranges.all_sd_output)
        all_cont_channels = all_spec_channels // self.channel_ranges.sd_cont_factor
        n_baselines = len(self.bls_ordering.sdp_bls_ordering)
        self.ig_sd = spead2.send.ItemGroup(flavour=sd_flavour)
        # If any items are added/changed here, update _timeplot_frame_size in
        # katsdpcontroller/generate.py as well.
        self.ig_sd.add_item(
            name=('sd_data'), id=(0x3501), description="Combined raw data from all x engines.",
            format=[('f', 32)], shape=(n_spec_channels, None, 2))
        self.ig_sd.add_item(
            name=('sd_data_index'), id=(0x3509), description="Indices for transmitted sd_data.",
            format=[('u', 32)], shape=(None,))
        self.ig_sd.add_item(
            name=('sd_blmxdata'), id=0x3507, description="Reduced data for baseline matrix.",
            shape=(n_cont_channels, n_baselines, 2),
            dtype=np.float32)
        self.ig_sd.add_item(
            name=('sd_flags'), id=(0x3503), description="8bit packed flags for each data point.",
            format=[('u', 8)], shape=(n_spec_channels, None))
        self.ig_sd.add_item(
            name=('sd_blmxflags'), id=(0x3508),
            description="Reduced data flags for baseline matrix.",
            shape=(n_cont_channels, n_baselines), dtype=np.uint8)
        self.ig_sd.add_item(
            name=('sd_timeseries'), id=(0x3504), description="Computed timeseries.",
            shape=(n_baselines, 2), dtype=np.float32)
        self.ig_sd.add_item(
            name=('sd_timeseriesabs'), id=(0x3510), description="Computed timeseries magnitude.",
            shape=(n_baselines, ), dtype=np.float32)
        n_perc_signals = 0
        perc_idx = 0
        while True:
            try:
                n_perc_signals += self.proc.buffer('percentile{0}'.format(perc_idx)).shape[0]
                perc_idx += 1
            except KeyError:
                break
        self.ig_sd.add_item(
            name=('sd_percspectrum'), id=(0x3505),
            description="Percentiles of spectrum data.",
            dtype=np.float32, shape=(n_spec_channels, n_perc_signals))
        self.ig_sd.add_item(
            name=('sd_percspectrumflags'), id=(0x3506),
            description="Flags for percentiles of spectrum.",
            dtype=np.uint8, shape=(n_spec_channels, n_perc_signals))
        self.ig_sd.add_item(
            name=('sd_timestamp'), id=0x3502,
            description='Timestamp of this sd frame in centiseconds since epoch (40 bit limitation).',
            shape=(), dtype=None, format=inline_format)
        bls_ordering = np.asarray(self.bls_ordering.sdp_bls_ordering)
        self.ig_sd.add_item(
            name=('bls_ordering'), id=0x100C,
            description="Mapping of antenna/pol pairs to data output products.",
            shape=bls_ordering.shape, dtype=bls_ordering.dtype, value=bls_ordering)
        # Determine bandwidth and centre frequency of the signal display product
        sd_bandwidth = (self.cbf_attr['bandwidth'] * len(self.channel_ranges.all_sd_output)
                        / len(self.channel_ranges.cbf))
        sd_center_freq = _convert_center_freq(
            self.channel_ranges.cbf, self.cbf_attr['center_freq'], self.cbf_attr['bandwidth'],
            self.channel_ranges.all_sd_output)
        self.ig_sd.add_item(
            name="bandwidth", id=0x1013,
            description="The analogue bandwidth of the signal display product in Hz.",
            shape=(), dtype=None, format=[('f', 64)], value=sd_bandwidth)
        self.ig_sd.add_item(
            name="center_freq", id=0x1011,
            description="The center frequency of the signal display product in Hz.",
            shape=(), dtype=None, format=[('f', 64)], value=sd_center_freq)
        self.ig_sd.add_item(
            name="n_chans", id=0x1009,
            description="The total number of frequency channels in the signal display product.",
            shape=(), dtype=None, format=inline_format,
            value=all_spec_channels)
        self.ig_sd.add_item(
            name="sd_blmx_n_chans", id=0x350A,
            description="The total number of frequency channels in the baseline matrix product.",
            shape=(), dtype=None, format=inline_format,
            value=all_cont_channels)
        self.ig_sd.add_item(
            name="frequency", id=0x4103,
            description="The frequency channel of the data in this heap.",
            shape=(), dtype=None, format=inline_format,
            value=self.channel_ranges.sd_output.start - self.channel_ranges.all_sd_output.start)

    def __init__(self, args, cbf_attr, channel_ranges, context, my_sensors, telstate):
        self._sdisp_ips = {}
        self._run_future = None
        # Set by stop to abort prior to creating the receiver
        self._stopped = True

        self.rx_spead_endpoints = args.cbf_spead
        self.rx_spead_ifaddr = katsdpservices.get_interface_address(args.cbf_interface)
        self.rx_spead_ibv = args.cbf_ibv
        self.rx_spead_max_streams = args.input_streams
        self.rx_spead_max_packet_size = args.input_max_packet_size
        self.rx_spead_buffer_size = args.input_buffer
        self.sd_spead_rate = args.sd_spead_rate
        self.channel_ranges = channel_ranges
        self.telstate = telstate
        self.cbf_attr = cbf_attr
        self.src_stream = args.cbf_name

        self._init_sensors(my_sensors)
        self._init_baselines(args.antenna_mask)
        self._init_time_averaging(args.output_int_time, args.sd_int_time)
        self._init_tx(args)  # Note: must be run after _init_time_averaging, before _init_proc
        self._init_proc(context, args.excise, 'cont' in self.tx)
        self._init_resources()

        # Instantiation of input streams is delayed until the asynchronous task
        # is running, to avoid receiving data we're not yet ready for.
        self.rx = None
        self._init_ig_sd()

        # Record information about the processing in telstate
        if args.name is not None:
            descriptions = list(self.proc.descriptions())
            process_view = self.telstate.view(args.name.replace('.', '_'))
            utils.set_telstate_entry(process_view, 'process_log', descriptions)

    def enable_debug(self, debug):
        if debug:
            logger.setLevel(logging.DEBUG)
        else:
            logger.setLevel(logging.NOTSET)

    def _send_sd_data(self, data):
        """Send a heap to all signal display servers, asynchronously.

        Parameters
        ----------
        data : :class:`spead2.send.Heap`
            Heap to send

        Returns
        -------
        future : `trollius.Future`
            A future that is completed when the heap has been sent to all receivers.
        """
        return trollius.gather(*(trollius.async(sender.async_send_heap(tx, data))
                                 for tx in self._sdisp_ips.itervalues()))

    @trollius.coroutine
    def _stop_stream(self, stream, ig):
        """Send a stop packet to a stream. To ensure that it won't be lost
        on the sending side, the stream is first flushed, then the stop
        heap is sent and waited for."""
        yield From(stream.async_flush())
        yield From(stream.async_send_heap(ig.get_end()))

    @trollius.coroutine
    def drop_sdisp_ip(self, ip):
        """Drop a signal display server from the list.

        Raises
        ------
        KeyError
            if `ip` is not currently in the list
        """
        logger.info("Removing ip %s from the signal display list.", ip)
        stream = self._sdisp_ips[ip]
        del self._sdisp_ips[ip]
        if self.capturing:
            yield From(self._stop_stream(stream, self.ig_sd))

    def add_sdisp_ip(self, endpoint):
        """Add a new server to the signal display list.

        Parameters
        ----------
        endpoint : :class:`katsdptelstate.endpoint.Endpoint`
            Destination host and port

        Raises
        ------
        KeyError
            if `ip` is already in the list (even if on a different port)
        """
        if endpoint.host in self._sdisp_ips:
            raise ValueError('{0} is already in the active list of recipients'.format(endpoint))
        config = spead2.send.StreamConfig(max_packet_size=8972, rate=self.sd_spead_rate / 8)
        logger.info("Adding %s to signal display list. Starting stream...", endpoint)
        stream = spead2.send.trollius.UdpStream(
            spead2.ThreadPool(), endpoint.host, endpoint.port, config)
        # Ensure that signal display streams that form the full band between
        # them always have unique heap cnts. The first output channel is used
        # as a unique key.
        stream.set_cnt_sequence(self.channel_ranges.sd_output.start,
                                len(self.channel_ranges.cbf))
        self._sdisp_ips[endpoint.host] = stream

    def _flush_output(self, output_idx):
        """Finalise averaging of a group of input dumps and emit an output dump"""
        proc_a = self.proc_resource.acquire()
        output_a, host_output_a = self.output_resource.acquire()
        self.jobs.add(self._flush_output_job(proc_a, output_a, host_output_a, output_idx))

    @trollius.coroutine
    def _flush_output_job(self, proc_a, output_a, host_output_a, output_idx):
        with proc_a as proc, output_a as output, host_output_a as host_output:
            # Wait for resources
            events = yield From(proc_a.wait())
            events += yield From(output_a.wait())
            self.command_queue.enqueue_wait_for_events(events)

            # Compute
            proc.end_sum()
            self.command_queue.flush()

            # Wait for the host output buffers to be available
            events = yield From(host_output_a.wait())
            self.command_queue.enqueue_wait_for_events(events)

            # Transfer
            data = {prefix: sender.Data() for prefix in self.tx}
            for prefix in self.tx:
                for field in ['vis', 'flags', 'weights', 'weights_channel']:
                    name = prefix + '_' + field
                    setattr(data[prefix], field, host_output[name])
                    output[name].get_async(self.command_queue, host_output[name])
            transfer_done = self.command_queue.enqueue_marker()
            # Prepare for the next group.
            proc.start_sum()
            proc_done = self.command_queue.enqueue_marker()
            self.command_queue.flush()
            proc_a.ready([proc_done])
            output_a.ready([proc_done])

            ts_rel = _mid_timestamp_rel(self._output_avg, self.rx, output_idx)
            yield From(resource.async_wait_for_events([transfer_done]))
            futures = []
            for (name, tx) in self.tx.iteritems():
                part = data[name]
                self.output_bytes += part.nbytes
                self.output_heaps += tx.size
                self.output_dumps += 1
                futures.append(tx.send(part, output_idx, ts_rel))
            yield From(trollius.gather(*futures))
            self.output_bytes_sensor.set_value(self.output_bytes)
            self.output_heaps_sensor.set_value(self.output_heaps)
            self.output_dumps_sensor.set_value(self.output_dumps)
            host_output_a.ready()
            logger.debug("Finished dump group with index %d", output_idx)

    def _flush_sd(self, output_idx):
        """Finalise averaging of a group of dumps for signal display, and send
        signal display data to the signal display server"""
        custom_signals_indices = None
        full_mask = None
        if self.telstate is not None:
            try:
                custom_signals_indices = np.array(
                    self.telstate['sdp_sdisp_custom_signals'],
                    dtype=np.uint32, copy=False)
            except KeyError:
                pass
            try:
                full_mask = np.array(
                    self.telstate['sdp_sdisp_timeseries_mask'],
                    dtype=np.float32, copy=False)
            except KeyError:
                pass

        if custom_signals_indices is None:
            custom_signals_indices = np.array([], dtype=np.uint32)
        if full_mask is None:
            n_channels = len(self.channel_ranges.all_sd_output)
            full_mask = np.ones(n_channels, np.float32) / n_channels
        # Create mask from full_mask. mask contains a weight for each channel
        # in computed, but those outside of sd_output are zero.
        mask = np.zeros(len(self.channel_ranges.computed), np.float32)
        used = self.channel_ranges.sd_output.relative_to(self.channel_ranges.computed)
        sd_rel = self.channel_ranges.sd_output.relative_to(self.channel_ranges.all_sd_output)
        mask[used.asslice()] = full_mask[sd_rel.asslice()]

        proc_a = self.proc_resource.acquire()
        sd_input_a, host_sd_input_a = self.sd_input_resource.acquire()
        sd_output_a, host_sd_output_a = self.sd_output_resource.acquire()
        self.jobs.add(self._flush_sd_job(
                proc_a, sd_input_a, host_sd_input_a,
                sd_output_a, host_sd_output_a,
                output_idx, custom_signals_indices, mask))

    @trollius.coroutine
    def _flush_sd_job(self, proc_a, sd_input_a, host_sd_input_a,
                      sd_output_a, host_sd_output_a,
                      output_idx, custom_signals_indices, mask):
        with proc_a as proc, \
                sd_input_a as sd_input_buffers, \
                host_sd_input_a as host_sd_input, \
                sd_output_a as sd_output_buffers, \
                host_sd_output_a as host_sd_output:
            spec_channels = self.channel_ranges.sd_output.relative_to(self.channel_ranges.computed).asslice()
            cont_channels = utils.Range(spec_channels.start // self.channel_ranges.sd_cont_factor,
                                        spec_channels.stop // self.channel_ranges.sd_cont_factor).asslice()
            # Copy inputs to HostArrays
            yield From(host_sd_input_a.wait_events())
            host_sd_input['timeseries_weights'][:] = mask

            # Transfer to device
            events = yield From(sd_input_a.wait())
            self.command_queue.enqueue_wait_for_events(events)
            for name in host_sd_input:
                sd_input_buffers[name].set_async(self.command_queue, host_sd_input[name])
            transfer_in_done = self.command_queue.enqueue_marker()
            host_sd_input_a.ready([transfer_in_done])
            self.command_queue.flush()

            # Compute
            events = yield From(proc_a.wait())
            events += yield From(sd_output_a.wait())
            self.command_queue.enqueue_wait_for_events(events)
            proc.end_sd_sum()
            sd_input_a.ready([self.command_queue.enqueue_marker()])
            self.command_queue.flush()

            # Transfer back to host
            events = yield From(host_sd_output_a.wait())
            self.command_queue.enqueue_wait_for_events(events)
            for name in host_sd_output:
                sd_output_buffers[name].get_async(self.command_queue, host_sd_output[name])
            transfer_out_done = self.command_queue.enqueue_marker()

            # Prepare for the next group
            proc.start_sd_sum()
            proc_done = self.command_queue.enqueue_marker()
            proc_a.ready([proc_done])
            sd_output_a.ready([proc_done])
            self.command_queue.flush()

            # Mangle and transmit the retrieved values
            yield From(resource.async_wait_for_events([transfer_out_done]))
            ts_rel = _mid_timestamp_rel(self._sd_avg, self.rx, output_idx)
            ts = self.cbf_attr['sync_time'] + ts_rel
            cont_vis = host_sd_output['sd_cont_vis']
            cont_flags = host_sd_output['sd_cont_flags']
            spec_vis = host_sd_output['sd_spec_vis']
            spec_flags = host_sd_output['sd_spec_flags']
            timeseries = host_sd_output['timeseries']
            timeseriesabs = host_sd_output['timeseriesabs']
            percentiles = []
            percentiles_flags = []
            for i in range(len(proc.percentiles)):
                name = 'percentile{0}'.format(i)
                p = host_sd_output[name]
                pflags = host_sd_output[name + '_flags']
                p = p[..., spec_channels]
                pflags = pflags[..., spec_channels]
                percentiles.append(p)
                # Signal display server wants flags duplicated to broadcast with
                # the percentiles
                percentiles_flags.append(np.tile(pflags, (p.shape[0], 1)))

            # populate new datastructure to supersede sd_data etc
            self.ig_sd['sd_timestamp'].value = int(ts * 100)
            if np.all(custom_signals_indices < spec_vis.shape[1]):
                self.ig_sd['sd_data'].value = \
                    _split_array(spec_vis, np.float32)[spec_channels, custom_signals_indices, :]
                self.ig_sd['sd_data_index'].value = custom_signals_indices
                self.ig_sd['sd_flags'].value = spec_flags[spec_channels, custom_signals_indices]
            else:
                logger.warn('sdp_sdisp_custom_signals out of range, not updating (%s)',
                            custom_signals_indices)
            self.ig_sd['sd_blmxdata'].value = _split_array(cont_vis[cont_channels, ...], np.float32)
            self.ig_sd['sd_blmxflags'].value = cont_flags[cont_channels, ...]
            self.ig_sd['sd_timeseries'].value = _split_array(timeseries, np.float32)
            self.ig_sd['sd_timeseriesabs'].value = timeseriesabs
            self.ig_sd['sd_percspectrum'].value = np.vstack(percentiles).transpose()
            self.ig_sd['sd_percspectrumflags'].value = np.vstack(percentiles_flags).transpose()

            yield From(self._send_sd_data(self.ig_sd.get_heap(descriptors='all', data='all')))
            host_sd_output_a.ready()
            logger.debug("Finished SD group with index %d", output_idx)

    def _set_baseline_flags(self, baseline_flags, timestamp):
        """Query telstate for per-baseline flags to set.

        The last value set in prior to the end of the dump is used.
        """
        end_time = timestamp + self.cbf_attr['int_time']
        if self.telstate is None:
            baseline_flags.fill(0)
            return
        cache = {}
        baselines = self.bls_ordering.sdp_bls_ordering
        cam_flag = 1 << sigproc.IngestTemplate.flag_names.index('cam')
        for i, baseline in enumerate(baselines):
            # [:-1] indexing strips off h/v pol
            a = baseline[0][:-1]
            b = baseline[1][:-1]
            for antenna in (a, b):
                if antenna not in cache:
                    sensor_name = '{}_data_suspect'.format(antenna)
                    try:
                        values = self.telstate.get_range(sensor_name, et=end_time)
                        value = values[-1][0]     # Last entry, value element of pair
                    except (KeyError, IndexError):
                        value = False
                    cache[antenna] = value
            baseline_flags[i] = cam_flag if cache[a] or cache[b] else 0

    @trollius.coroutine
    def _frame_job(self, proc_a, input_a, host_input_a, frame):
        with proc_a as proc, \
             input_a as input_buffers, \
             host_input_a as host_input:
            vis_in_buffer = input_buffers['vis_in']
            channel_flags_buffer = input_buffers['channel_flags']
            baseline_flags_buffer = input_buffers['baseline_flags']
            vis_in = host_input['vis_in']
            channel_flags = host_input['channel_flags']
            baseline_flags = host_input['baseline_flags']
            # Load data
            yield From(host_input_a.wait_events())
            # First channel of the current item
            item_channel = self.channel_ranges.subscribed.start
            # We only receive frames with at least one populated item, so we
            # can always find out the number of channels per item
            channels_per_item = None
            for item in frame.items:
                if item is not None:
                    channels_per_item = item.shape[0]
                    break
            assert channels_per_item is not None
            if not frame.ready():
                # We want missing data to be zero-filled. katsdpsigproc doesn't
                # currently have a zero_region, and device bandwidth is so much
                # higher than PCIe transfer bandwidth that it doesn't really
                # cost much more to zero-fill the entire buffer.
                vis_in_buffer.zero(self.command_queue)
            try:
                channel_mask = self.telstate['cbf_channel_mask']
                channel_mask = channel_mask[self.channel_ranges.input.asslice()]
                static_flag = 1 << sigproc.IngestTemplate.flag_names.index('static')
                channel_flags[:] = channel_mask * np.uint8(static_flag)
            except KeyError:
                channel_flags.fill(0)
            except (ValueError, TypeError):
                # Could happen if the telstate key has the wrong shape or type
                logger.warn('Error loading channel flags from telstate', exc_info=True)
                channel_flags.fill(0)
            self._set_baseline_flags(baseline_flags, frame.timestamp)
            data_lost_flag = 1 << sigproc.IngestTemplate.flag_names.index('data_lost')
            for item in frame.items:
                item_range = utils.Range(item_channel, item_channel + channels_per_item)
                item_channel = item_range.stop
                use_range = item_range.intersection(self.channel_ranges.input)
                if not use_range:
                    continue
                dest_range = use_range.relative_to(self.channel_ranges.input)
                src_range = use_range.relative_to(item_range)
                if item is None:
                    channel_flags[dest_range.asslice()] = data_lost_flag
                    vis_in[dest_range.asslice()] = 0
                else:
                    vis_in[dest_range.asslice()] = item[src_range.asslice()]

            # Transfer data to the device
            events = yield From(input_a.wait())
            self.command_queue.enqueue_wait_for_events(events)
            for name in input_buffers:
                input_buffers[name].set_async(self.command_queue, host_input[name])
            transfer_done = self.command_queue.enqueue_marker()
            self.command_queue.flush()
            host_input_a.ready([transfer_done])

            # Perform data processing
            events = yield From(proc_a.wait())
            self.command_queue.enqueue_wait_for_events(events)
            proc()
            done_event = self.command_queue.enqueue_marker()
            input_a.ready([done_event])
            proc_a.ready([done_event])

    @property
    def capturing(self):
        return self._run_future is not None

    def start(self, program_block_id):
        assert self._run_future is None
        assert self.rx is None
        assert self._stopped
        self._stopped = False
        self.program_block_id = program_block_id
        self._run_future = trollius.async(self.run())

    @trollius.coroutine
    def stop(self):
        """Shut down the session. It is safe to make reentrant calls: each
        will wait for the shutdown to complete. It is safe to call
        :meth:`start` again once one of the callers returns.

        Returns
        -------
        stopped : bool
            True if we were running. If multiple callers call concurrently
            when running, exactly one of them will return true.
        """
        ret = False
        if self.capturing:
            self._stopped = True
            if self.rx is not None:
                logger.info('Stopping receiver...')
                self.rx.stop()
            logger.info('Waiting for run to stop...')
            future = self._run_future
            yield From(future)
            logger.info('Run stopped')
            # If multiple callers arrive here, we want only the first to
            # return True and clean up. We also need to protect against a prior
            # task having cleaned up and immediately started a new capture
            # session. In this case _run_future will be non-None (and hence
            # capturing will be True), but the object identity of _run_future
            # will no longer match future.
            if self._run_future is future:
                ret = True
                self._run_future = None
                self.program_block_id = None
                self.rx = None
        raise Return(ret)

    @trollius.coroutine
    def run(self):
        """Thin wrapper than runs the real code and handles exceptions."""
        try:
            yield From(self._run())
        except Exception:
            logger.error('CBFIngest session threw an uncaught exception', exc_info=True)
            self._my_sensors['device-status'].set_value('fail', Sensor.ERROR)

    def close(self):
        # PyCUDA has a bug/limitation regarding cleanup
        # (http://wiki.tiker.net/PyCuda/FrequentlyAskedQuestions) that tends
        # to cause device objects and `HostArray`s to leak. To prevent it,
        # we need to ensure that references are dropped (and hence objects
        # are deleted) with the context being current.
        with self.command_queue.context:
            # These have references to self, causing circular references
            del self._output_avg
            del self._sd_avg
            # Drop last references to all the objects
            del self.proc
            del self.proc_resource
            del self.input_resource
            del self.output_resource
            del self.sd_input_resource
            del self.sd_output_resource

    @trollius.coroutine
    def _get_data(self):
        """Receive data. This is called after the metadata has been retrieved."""
        idx = 0
        self.status_sensor.set_value("wait-data")
        while True:
            try:
                frame = yield From(self.rx.get())
            except spead2.Stopped:
                logger.info('Detected receiver stopped')
                yield From(self.rx.join())
                return

            st = time.time()
            # Configure datasets and other items now that we have complete metadata
            if idx == 0:
                self.status_sensor.set_value("capturing")

            # Generate timestamps
            current_ts_rel = frame.timestamp / self.cbf_attr['scale_factor_timestamp']
            current_ts = self.cbf_attr['sync_time'] + current_ts_rel
            self._my_sensors["last-dump-timestamp"].set_value(current_ts)

            self._output_avg.add_index(frame.idx)
            self._sd_avg.add_index(frame.idx)

            proc_a = self.proc_resource.acquire()
            input_a, host_input_a = self.input_resource.acquire()
            # Limit backlog by waiting for previous job to get as far as
            # start to transfer its data before trying to carry on.
            yield From(host_input_a.wait())
            self.jobs.add(self._frame_job(proc_a, input_a, host_input_a, frame))

            # Done with reading this frame
            idx += 1
            tt = time.time() - st
            logger.debug(
                "Captured CBF frame with timestamp %i (process_time: %.2f, index: %i)",
                current_ts, tt, frame.idx)
            # Clear completed processing, so that any related exceptions are
            # thrown as soon as possible.
            self.jobs.clean()

    @trollius.coroutine
    def _run(self):
        """Real implementation of `run`."""
        # Ensure we have clean state. Some of this is unnecessary in normal
        # use, but important if the previous session crashed.
        self._zero_counters()
        self._output_avg.finish(flush=False)
        self._sd_avg.finish(flush=False)
        self._init_ig_sd()
        # Send start-of-stream packets.
        yield From(self._send_sd_data(self.ig_sd.get_start()))
        for tx in self.tx.itervalues():
            yield From(tx.start())
        # Initialise the input stream
        self.rx = TelstateReceiver(
            self.rx_spead_endpoints, self.rx_spead_ifaddr, self.rx_spead_ibv,
            self.rx_spead_max_streams,
            max_packet_size=self.rx_spead_max_packet_size,
            buffer_size=self.rx_spead_buffer_size,
            channel_range=self.channel_ranges.subscribed,
            cbf_channels=len(self.channel_ranges.cbf),
            sensors=self._my_sensors,
            cbf_attr=self.cbf_attr,
            telstate=self.telstate.view('{}.{}'.format(self.program_block_id, self.src_stream)))
        # If stop() was called before we create self.rx, it won't have been able
        # to call self.rx.stop(), but it will have set _stopped.
        if self._stopped:
            self.rx.stop()

        # The main loop
        yield From(self._get_data())

        logger.info('Joined with receiver. Flushing final groups...')
        self._output_avg.finish()
        self._sd_avg.finish()
        logger.info('Waiting for jobs to complete...')
        yield From(self.jobs.finish())
        logger.info('Jobs complete')
        for (name, tx) in self.tx.iteritems():
            logger.info('Stopping %s tx stream...', name)
            yield From(tx.stop())
        for tx in self._sdisp_ips.itervalues():
            logger.info('Stopping signal display stream...')
            yield From(self._stop_stream(tx, self.ig_sd))
        logger.info("CBF ingest complete")
        self.status_sensor.set_value("complete")<|MERGE_RESOLUTION|>--- conflicted
+++ resolved
@@ -704,20 +704,11 @@
                                            self.cbf_attr['center_freq'],
                                            self.cbf_attr['bandwidth'],
                                            all_output)
-<<<<<<< HEAD
-        utils.set_telstate_entry(view, 'bandwidth', bandwidth)
-        utils.set_telstate_entry(view, 'center_freq', center_freq)
-        utils.set_telstate_entry(view, 'channel_range', all_output.astuple())
-        utils.set_telstate_entry(view, 'int_time', self._output_avg.int_time)
-        utils.set_telstate_entry(view, 'src_streams', [self.src_stream])
-=======
-        self._set_telstate_entry('bandwidth', bandwidth, prefix)
-        self._set_telstate_entry('center_freq', center_freq, prefix)
-        self._set_telstate_entry('channel_range', all_output.astuple(), prefix)
-        self._set_telstate_entry('int_time', int_time, prefix)
-        if self.src_stream is not None:
-            self._set_telstate_entry('src_streams', [self.src_stream], prefix)
->>>>>>> 53d894e6
+        utils.set_telstate_entry(view, 'bandwidth', bandwidth, prefix)
+        utils.set_telstate_entry(view, 'center_freq', center_freq, prefix)
+        utils.set_telstate_entry(view, 'channel_range', all_output.astuple(), prefix)
+        utils.set_telstate_entry(view, 'int_time', int_time, prefix)
+        utils.set_telstate_entry(view, 'src_streams', [self.src_stream], prefix)
         self.tx[name] = tx
 
     def _init_tx(self, args):
