--- conflicted
+++ resolved
@@ -89,12 +89,8 @@
         'katcp',
         'katsdpservices',
         'katsdptelstate',
-<<<<<<< HEAD
         'spead2',
-        'tornado',
-=======
         'tornado<5',
->>>>>>> 5b44fa4a
         'trollius'
     ],
     extras_require={
