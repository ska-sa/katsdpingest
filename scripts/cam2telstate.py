--- conflicted
+++ resolved
@@ -62,7 +62,6 @@
 DATA_SENSORS = [
     Sensor('target'),
     Sensor('auto_delay_enabled'),
-<<<<<<< HEAD
     Sensor('cbf_corr_adc_sample_rate', immutable=True),
     Sensor('cbf_corr_bandwidth', immutable=True),
     Sensor('cbf_corr_baseline_ordering', immutable=True),
@@ -72,12 +71,10 @@
     Sensor('cbf_corr_n_chans', immutable=True),
     Sensor('cbf_corr_n_inputs', immutable=True),
     Sensor('cbf_corr_scale_factor_timestamp', immutable=True),
-    Sensor('cbf_corr_sync_epoch', immutable=True)
-=======
+    Sensor('cbf_corr_sync_epoch', immutable=True),
+    Sensor('cbf_version_list', immutable=True),
     Sensor('loaded_delay_correction'),
-    Sensor('cbf_version_list'),
-    Sensor('spmc_version_list')
->>>>>>> d83cbc12
+    Sensor('spmc_version_list', immutable=True)
 ]
 # Subarray sensors with the subarray name prefix
 SUBARRAY_SENSORS = [
