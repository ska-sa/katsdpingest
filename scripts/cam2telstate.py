--- conflicted
+++ resolved
@@ -209,17 +209,6 @@
         value = data[u'value']
         if isinstance(value, unicode):
             value = value.encode('us-ascii')
-<<<<<<< HEAD
-        if status == 'unknown':
-            self._logger.warn("Sensor {} received update '{}' with status 'unknown' (ignored)"
-                              .format(name, value))
-        elif name in self._sensors:
-            sensor = self._sensors[name]
-            self._telstate.add(sensor.sp_name, value, timestamp, immutable=sensor.immutable)
-        else:
-            self._logger.debug("Sensor {} received update '{}' but we didn't subscribe (ignored)"
-                               .format(name, value))
-=======
         if name == 'subarray_{}_pool_resources'.format(self._args.subarray):
             if not self._data_name.done():
                 resources = value.split(',')
@@ -232,7 +221,7 @@
         else:
             if status == 'unknown':
                 self._logger.warn("Sensor {} received update '{}' with status 'unknown' (ignored)"
-                        .format(name, value))
+                                  .format(name, value))
             elif name in self._sensors:
                 sensor = self._sensors[name]
                 try:
@@ -241,8 +230,7 @@
                     self._logger.error(e)
             else:
                 self._logger.debug("Sensor {} received update '{}' but we didn't subscribe (ignored)"
-                        .format(name, value))
->>>>>>> 064600e8
+                                   .format(name, value))
 
     def update_callback(self, msg):
         self._logger.info("update_callback: %s", pprint.pformat(msg))
